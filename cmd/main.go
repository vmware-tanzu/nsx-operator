/* Copyright © 2021 VMware, Inc. All Rights Reserved.
   SPDX-License-Identifier: Apache-2.0 */

package main

import (
	"flag"
	"os"
	"time"
	
	"k8s.io/apimachinery/pkg/runtime"
	utilruntime "k8s.io/apimachinery/pkg/util/runtime"
	clientgoscheme "k8s.io/client-go/kubernetes/scheme"
	ctrl "sigs.k8s.io/controller-runtime"
	"sigs.k8s.io/controller-runtime/pkg/healthz"
	logf "sigs.k8s.io/controller-runtime/pkg/log"
	
	"github.com/vmware-tanzu/nsx-operator/pkg/apis/v1alpha1"
	"github.com/vmware-tanzu/nsx-operator/pkg/apis/v1alpha2"
	"github.com/vmware-tanzu/nsx-operator/pkg/config"
	commonctl "github.com/vmware-tanzu/nsx-operator/pkg/controllers/common"
	ippool2 "github.com/vmware-tanzu/nsx-operator/pkg/controllers/ippool"
	nsxserviceaccountcontroller "github.com/vmware-tanzu/nsx-operator/pkg/controllers/nsxserviceaccount"
	securitypolicycontroller "github.com/vmware-tanzu/nsx-operator/pkg/controllers/securitypolicy"
	"github.com/vmware-tanzu/nsx-operator/pkg/logger"
	"github.com/vmware-tanzu/nsx-operator/pkg/metrics"
	"github.com/vmware-tanzu/nsx-operator/pkg/nsx"
	"github.com/vmware-tanzu/nsx-operator/pkg/nsx/services/common"
	"github.com/vmware-tanzu/nsx-operator/pkg/nsx/services/ippool"
	"github.com/vmware-tanzu/nsx-operator/pkg/nsx/services/nsxserviceaccount"
	"github.com/vmware-tanzu/nsx-operator/pkg/nsx/services/securitypolicy"
	"github.com/vmware-tanzu/nsx-operator/pkg/nsx/services/vpc"
)

var (
	scheme                 = runtime.NewScheme()
	probeAddr, metricsAddr string
	log                    = logger.Log
	cf                     *config.NSXOperatorConfig
)

func init() {
	utilruntime.Must(clientgoscheme.AddToScheme(scheme))
	utilruntime.Must(v1alpha1.AddToScheme(scheme))
	utilruntime.Must(v1alpha2.AddToScheme(scheme))
	flag.StringVar(&probeAddr, "health-probe-bind-address", ":8384", "The address the probe endpoint binds to.")
	flag.StringVar(&metricsAddr, "metrics-bind-address", ":8093", "The address the metrics endpoint binds to.")
	config.AddFlags()
	flag.Parse()
	var err error
	
	logf.SetLogger(logger.ZapLogger())
	cf, err = config.NewNSXOperatorConfigFromFile()
	if err != nil {
		log.Error(err, "load config file error")
		os.Exit(1)
	}
	
	if metrics.AreMetricsExposed(cf) {
		metrics.InitializePrometheusMetrics()
	}
}

func StartSecurityPolicyController(mgr ctrl.Manager, commonService common.Service) {
	securityReconcile := &securitypolicycontroller.SecurityPolicyReconciler{
		Client: mgr.GetClient(),
		Scheme: mgr.GetScheme(),
	}
	if securityService, err := securitypolicy.InitializeSecurityPolicy(commonService); err != nil {
		log.Error(err, "failed to initialize securitypolicy commonService", "controller", "SecurityPolicy")
		os.Exit(1)
	} else {
		securityReconcile.Service = securityService
		commonctl.ServiceMediator.SecurityPolicyService = securityService
	}
	if err := securityReconcile.Start(mgr); err != nil {
		log.Error(err, "failed to create controller", "controller", "SecurityPolicy")
		os.Exit(1)
	}
}

func StartNSXServiceAccountController(mgr ctrl.Manager, commonService common.Service) {
	log.Info("starting NSXServiceAccountController")
	nsxServiceAccountReconcile := &nsxserviceaccountcontroller.NSXServiceAccountReconciler{
		Client: mgr.GetClient(),
		Scheme: mgr.GetScheme(),
	}
	if nsxServiceAccountService, err := nsxserviceaccount.InitializeNSXServiceAccount(commonService); err != nil {
		log.Error(err, "failed to initialize service", "controller", "NSXServiceAccount")
		os.Exit(1)
	} else {
		nsxServiceAccountReconcile.Service = nsxServiceAccountService
	}
	if err := nsxServiceAccountReconcile.Start(mgr); err != nil {
		log.Error(err, "failed to create controller", "controller", "NSXServiceAccount")
		os.Exit(1)
	}
}

func StartIPPoolController(mgr ctrl.Manager, commonService common.Service) {
	ippoolReconcile := &ippool2.Reconciler{
		Client: mgr.GetClient(),
		Scheme: mgr.GetScheme(),
	}
	if ipPoolService, err := ippool.InitializeIPPool(commonService); err != nil {
		log.Error(err, "failed to initialize ippool commonService", "controller", "IPPool")
		os.Exit(1)
	} else {
		ippoolReconcile.Service = ipPoolService
	}
<<<<<<< HEAD
	
=======

>>>>>>> 1efd7e66
	// TODO: remove this after vpc is ready
	if vpcService, err := vpc.InitializeVPC(commonService); err != nil {
		log.Error(err, "failed to initialize vpc commonService", "controller", "vpc")
		os.Exit(1)
	} else {
		commonctl.ServiceMediator.VPCService = vpcService
	}
<<<<<<< HEAD
	
=======

>>>>>>> 1efd7e66
	if err := ippoolReconcile.Start(mgr); err != nil {
		log.Error(err, "failed to create controller", "controller", "IPPool")
		os.Exit(1)
	}
}

func main() {
	log.Info("starting NSX Operator")
	
	mgr, err := ctrl.NewManager(ctrl.GetConfigOrDie(), ctrl.Options{
		Scheme:                 scheme,
		HealthProbeBindAddress: probeAddr,
		MetricsBindAddress:     metricsAddr,
		LeaderElectionID:       "nsx-operator",
	})
	if err != nil {
		log.Error(err, "failed to init manager")
		os.Exit(1)
	}
	
	// nsxClient is used to interact with NSX API.
	nsxClient := nsx.GetClient(cf)
	if nsxClient == nil {
		log.Error(err, "failed to get nsx client")
		os.Exit(1)
	}
	
	//  Embed the common commonService to sub-services.
	var commonService = common.Service{
		Client:    mgr.GetClient(),
		NSXClient: nsxClient,
		NSXConfig: cf,
	}
	
	// Start the security policy controller.
	StartSecurityPolicyController(mgr, commonService)
	// Start the NSXServiceAccount controller.
	if cf.EnableAntreaNSXInterworking {
		StartNSXServiceAccountController(mgr, commonService)
	}
<<<<<<< HEAD
	
	// Start the ip pool controller.
	StartIPPoolController(mgr, commonService)
	
=======

	// Start the ip pool controller.
	StartIPPoolController(mgr, commonService)

>>>>>>> 1efd7e66
	if metrics.AreMetricsExposed(cf) {
		go updateHealthMetricsPeriodically(nsxClient)
	}
	
	if err := mgr.AddHealthzCheck("healthz", nsxClient.NSXChecker.CheckNSXHealth); err != nil {
		log.Error(err, "failed to set up health check")
		os.Exit(1)
	}
	if err := mgr.AddReadyzCheck("readyz", healthz.Ping); err != nil {
		log.Error(err, "failed to set up ready check")
		os.Exit(1)
	}
	
	log.Info("starting manager")
	if err := mgr.Start(ctrl.SetupSignalHandler()); err != nil {
		log.Error(err, "failed to start manager")
		os.Exit(1)
	}
}

// Function for fetching nsx health status and feeding it to the prometheus metric.
func getHealthStatus(nsxClient *nsx.Client) error {
	status := 1
	if err := nsxClient.NSXChecker.CheckNSXHealth(nil); err != nil {
		status = 0
	}
	// Record the new health status in metric.
	metrics.NSXOperatorHealthStats.Set(float64(status))
	return nil
}

// Periodically fetches health info.
func updateHealthMetricsPeriodically(nsxClient *nsx.Client) {
	for {
		if err := getHealthStatus(nsxClient); err != nil {
			log.Error(err, "failed to fetch health info")
		}
		select {
		case <-time.After(metrics.ScrapeTimeout):
		}
	}
}<|MERGE_RESOLUTION|>--- conflicted
+++ resolved
@@ -7,14 +7,14 @@
 	"flag"
 	"os"
 	"time"
-	
+
 	"k8s.io/apimachinery/pkg/runtime"
 	utilruntime "k8s.io/apimachinery/pkg/util/runtime"
 	clientgoscheme "k8s.io/client-go/kubernetes/scheme"
 	ctrl "sigs.k8s.io/controller-runtime"
 	"sigs.k8s.io/controller-runtime/pkg/healthz"
 	logf "sigs.k8s.io/controller-runtime/pkg/log"
-	
+
 	"github.com/vmware-tanzu/nsx-operator/pkg/apis/v1alpha1"
 	"github.com/vmware-tanzu/nsx-operator/pkg/apis/v1alpha2"
 	"github.com/vmware-tanzu/nsx-operator/pkg/config"
@@ -48,14 +48,14 @@
 	config.AddFlags()
 	flag.Parse()
 	var err error
-	
+
 	logf.SetLogger(logger.ZapLogger())
 	cf, err = config.NewNSXOperatorConfigFromFile()
 	if err != nil {
 		log.Error(err, "load config file error")
 		os.Exit(1)
 	}
-	
+
 	if metrics.AreMetricsExposed(cf) {
 		metrics.InitializePrometheusMetrics()
 	}
@@ -108,11 +108,7 @@
 	} else {
 		ippoolReconcile.Service = ipPoolService
 	}
-<<<<<<< HEAD
-	
-=======
-
->>>>>>> 1efd7e66
+
 	// TODO: remove this after vpc is ready
 	if vpcService, err := vpc.InitializeVPC(commonService); err != nil {
 		log.Error(err, "failed to initialize vpc commonService", "controller", "vpc")
@@ -120,11 +116,6 @@
 	} else {
 		commonctl.ServiceMediator.VPCService = vpcService
 	}
-<<<<<<< HEAD
-	
-=======
-
->>>>>>> 1efd7e66
 	if err := ippoolReconcile.Start(mgr); err != nil {
 		log.Error(err, "failed to create controller", "controller", "IPPool")
 		os.Exit(1)
@@ -133,7 +124,7 @@
 
 func main() {
 	log.Info("starting NSX Operator")
-	
+
 	mgr, err := ctrl.NewManager(ctrl.GetConfigOrDie(), ctrl.Options{
 		Scheme:                 scheme,
 		HealthProbeBindAddress: probeAddr,
@@ -144,42 +135,35 @@
 		log.Error(err, "failed to init manager")
 		os.Exit(1)
 	}
-	
+
 	// nsxClient is used to interact with NSX API.
 	nsxClient := nsx.GetClient(cf)
 	if nsxClient == nil {
 		log.Error(err, "failed to get nsx client")
 		os.Exit(1)
 	}
-	
+
 	//  Embed the common commonService to sub-services.
 	var commonService = common.Service{
 		Client:    mgr.GetClient(),
 		NSXClient: nsxClient,
 		NSXConfig: cf,
 	}
-	
+
 	// Start the security policy controller.
 	StartSecurityPolicyController(mgr, commonService)
 	// Start the NSXServiceAccount controller.
 	if cf.EnableAntreaNSXInterworking {
 		StartNSXServiceAccountController(mgr, commonService)
 	}
-<<<<<<< HEAD
-	
+
 	// Start the ip pool controller.
 	StartIPPoolController(mgr, commonService)
-	
-=======
-
-	// Start the ip pool controller.
-	StartIPPoolController(mgr, commonService)
-
->>>>>>> 1efd7e66
+
 	if metrics.AreMetricsExposed(cf) {
 		go updateHealthMetricsPeriodically(nsxClient)
 	}
-	
+
 	if err := mgr.AddHealthzCheck("healthz", nsxClient.NSXChecker.CheckNSXHealth); err != nil {
 		log.Error(err, "failed to set up health check")
 		os.Exit(1)
@@ -188,7 +172,7 @@
 		log.Error(err, "failed to set up ready check")
 		os.Exit(1)
 	}
-	
+
 	log.Info("starting manager")
 	if err := mgr.Start(ctrl.SetupSignalHandler()); err != nil {
 		log.Error(err, "failed to start manager")
