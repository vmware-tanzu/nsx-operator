--- conflicted
+++ resolved
@@ -18,10 +18,7 @@
 	corev1 "k8s.io/api/core/v1"
 	"k8s.io/apimachinery/pkg/api/errors"
 	metav1 "k8s.io/apimachinery/pkg/apis/meta/v1"
-<<<<<<< HEAD
 	"k8s.io/apimachinery/pkg/util/intstr"
-=======
->>>>>>> 80c44adc
 	"k8s.io/apimachinery/pkg/util/sets"
 	"k8s.io/apimachinery/pkg/util/wait"
 	clientset "k8s.io/client-go/kubernetes"
@@ -29,12 +26,7 @@
 	restclient "k8s.io/client-go/rest"
 	"k8s.io/client-go/tools/clientcmd"
 	"k8s.io/client-go/tools/remotecommand"
-<<<<<<< HEAD
 	"k8s.io/utils/ptr"
-=======
-
-	"github.com/vmware-tanzu/nsx-operator/pkg/logger"
->>>>>>> 80c44adc
 
 	"github.com/vmware-tanzu/nsx-operator/pkg/client/clientset/versioned"
 	"github.com/vmware-tanzu/nsx-operator/pkg/config"
@@ -312,27 +304,42 @@
 
 // createVCNamespace creates a VC namespace with the provided namespace.
 func (data *TestData) createVCNamespace(namespace string) error {
-	svID, err := data.vcClient.getSupervisorID()
+	_ = testData.vcClient.startSession()
+	defer func() {
+		testData.vcClient.closeSession()
+	}()
+
+	svID, _ := data.vcClient.getSupervisorID()
 	vcNamespace := &VCNamespaceCreateSpec{
 		Supervisor: svID,
 		Namespace:  namespace,
+		NetworkSpec: InstancesNetworkConfigInfo{
+			NetworkProvider: "NSX_VPC",
+			VpcNetwork: InstancesVpcNetworkInfo{
+				DefaultSubnetSize: 16,
+			},
+		},
 	}
 	dataJson, err := json.Marshal(vcNamespace)
 	if err != nil {
+		log.Error(err, "Unable convert vcNamespace object to json bytes", "namespace", namespace)
 		return fmt.Errorf("unable convert vcNamespace object to json bytes: %v", err)
 	}
 	urlPath := "/api/vcenter/namespaces/instances/v2"
 	request, err := data.vcClient.prepareRequest(http.MethodPost, urlPath, dataJson)
 	if err != nil {
+		log.Error(err, "Failed to prepare http request with vcNamespace data", "namespace", namespace)
 		return fmt.Errorf("failed to parepare http request with vcNamespace data: %v", err)
 	}
 	if _, err = data.vcClient.handleRequest(request, nil); err != nil {
+		log.Error(err, "Failed to create VC namespace", "namespace", namespace)
 		return err
 	}
 	// wait for the namespace on k8s running
 	err = wait.PollUntilContextTimeout(context.TODO(), 1*time.Second, defaultTimeout, false, func(ctx context.Context) (done bool, err error) {
 		ns, err := data.clientset.CoreV1().Namespaces().Get(context.TODO(), namespace, metav1.GetOptions{})
 		if err != nil {
+			log.Error(err, "Check namespace existence", "namespace", namespace)
 			return false, err
 		}
 		if ns.Status.Phase == corev1.NamespaceActive {
@@ -345,23 +352,23 @@
 
 // deleteVCNamespace deletes the provided VC namespace and waits for deletion to actually complete.
 func (data *TestData) deleteVCNamespace(namespace string) error {
-	urlPath := "/api/vcenter/namespaces/instances/v2/" + namespace
-	request, err := data.vcClient.prepareRequest(http.MethodDelete, urlPath, nil)
-	if err != nil {
-		return fmt.Errorf("failed to parepare http request with vcNamespace deletion: %v", err)
-	}
-	if _, err = data.vcClient.handleRequest(request, nil); err != nil {
-		return err
-	}
+	_ = testData.vcClient.startSession()
+	defer func() {
+		testData.vcClient.closeSession()
+	}()
+
+	_ = testData.vcClient.deleteNamespace(namespace)
 	// wait for the namespace on k8s terminating
-	err = wait.PollUntilContextTimeout(context.TODO(), 1*time.Second, defaultTimeout, false, func(ctx context.Context) (done bool, err error) {
+	err := wait.PollUntilContextTimeout(context.TODO(), 1*time.Second, defaultTimeout, false, func(ctx context.Context) (done bool, err error) {
 		ns, err := data.clientset.CoreV1().Namespaces().Get(context.TODO(), namespace, metav1.GetOptions{})
 		if err != nil {
+			log.Error(err, "Check namespace existence", "namespace", namespace)
 			return false, err
 		}
 		if ns.Status.Phase == corev1.NamespaceTerminating {
 			return true, nil
 		}
+		log.Info("Waiting for namespace to be deleted", "namespace", namespace, "status phase", ns.Status.Phase)
 		return false, nil
 	})
 	return err
