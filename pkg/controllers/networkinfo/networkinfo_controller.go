/* Copyright © 2023 VMware, Inc. All Rights Reserved.
   SPDX-License-Identifier: Apache-2.0 */

package networkinfo

import (
	"context"
	"strings"

	corev1 "k8s.io/api/core/v1"
	apimachineryruntime "k8s.io/apimachinery/pkg/runtime"
	"k8s.io/apimachinery/pkg/util/sets"
	"k8s.io/client-go/tools/record"
	ctrl "sigs.k8s.io/controller-runtime"
	"sigs.k8s.io/controller-runtime/pkg/builder"
	"sigs.k8s.io/controller-runtime/pkg/client"
	"sigs.k8s.io/controller-runtime/pkg/controller"
	"sigs.k8s.io/controller-runtime/pkg/controller/controllerutil"

<<<<<<< HEAD
	"github.com/vmware-tanzu/nsx-operator/pkg/apis/nsx.vmware.com/v1alpha1"
=======
	"github.com/vmware-tanzu/nsx-operator/pkg/apis/vpc/v1alpha1"
>>>>>>> 970ecf0e
	"github.com/vmware-tanzu/nsx-operator/pkg/controllers/common"
	"github.com/vmware-tanzu/nsx-operator/pkg/logger"
	"github.com/vmware-tanzu/nsx-operator/pkg/metrics"
	_ "github.com/vmware-tanzu/nsx-operator/pkg/nsx/ratelimiter"
	commonservice "github.com/vmware-tanzu/nsx-operator/pkg/nsx/services/common"
	"github.com/vmware-tanzu/nsx-operator/pkg/nsx/services/vpc"
)

var (
	log           = &logger.Log
	MetricResType = common.MetricResTypeNetworkInfo
)

// NetworkInfoReconciler NetworkInfoReconcile reconciles a NetworkInfo object
// Actually it is more like a shell, which is used to manage nsx VPC
type NetworkInfoReconciler struct {
	Client   client.Client
	Scheme   *apimachineryruntime.Scheme
	Service  *vpc.VPCService
	Recorder record.EventRecorder
}

func (r *NetworkInfoReconciler) Reconcile(ctx context.Context, req ctrl.Request) (ctrl.Result, error) {
	obj := &v1alpha1.NetworkInfo{}
	log.Info("reconciling NetworkInfo CR", "NetworkInfo", req.NamespacedName)
	metrics.CounterInc(r.Service.NSXConfig, metrics.ControllerSyncTotal, common.MetricResTypeNetworkInfo)

	if err := r.Client.Get(ctx, req.NamespacedName, obj); err != nil {
		log.Error(err, "unable to fetch NetworkInfo CR", "req", req.NamespacedName)
		return common.ResultNormal, client.IgnoreNotFound(err)
	}

	if obj.ObjectMeta.DeletionTimestamp.IsZero() {
		metrics.CounterInc(r.Service.NSXConfig, metrics.ControllerUpdateTotal, common.MetricResTypeNetworkInfo)
		if !controllerutil.ContainsFinalizer(obj, commonservice.NetworkInfoFinalizerName) {
			controllerutil.AddFinalizer(obj, commonservice.NetworkInfoFinalizerName)
			if err := r.Client.Update(ctx, obj); err != nil {
				log.Error(err, "add finalizer", "NetworkInfo", req.NamespacedName)
				updateFail(r, &ctx, obj, &err, r.Client, nil)
				return common.ResultRequeue, err
			}
			log.V(1).Info("added finalizer on NetworkInfo CR", "NetworkInfo", req.NamespacedName)
		}

		createdVpc, nc, err := r.Service.CreateOrUpdateVPC(obj)
		if err != nil {
			log.Error(err, "create vpc failed, would retry exponentially", "VPC", req.NamespacedName)
			updateFail(r, &ctx, obj, &err, r.Client, nil)
			return common.ResultRequeueAfter10sec, err
		}

		isShared, err := r.Service.IsSharedVPCNamespaceByNS(obj.GetNamespace())
		if err != nil {
			log.Error(err, "failed to check if namespace is shared", "Namespace", obj.GetNamespace())
			return common.ResultRequeue, err
		}
		if r.Service.NSXConfig.NsxConfig.UseAVILoadBalancer && !isShared {
			err = r.Service.CreateOrUpdateAVIRule(createdVpc, obj.Namespace)
			if err != nil {
				state := &v1alpha1.VPCState{
					Name:                    *createdVpc.DisplayName,
					VPCPath:                 *createdVpc.Path,
					DefaultSNATIP:           "",
					LoadBalancerIPAddresses: "",
					PrivateIPs:              nc.PrivateIPs,
				}
				log.Error(err, "update avi rule failed, would retry exponentially", "NetworkInfo", req.NamespacedName, "state", state)
				// updateFail(r, &ctx, obj, &err, r.Client, state)
				// return common.ResultRequeueAfter10sec, err
			}
		}

		snatIP, path, cidr := "", "", ""
		parts := strings.Split(nc.VPCConnectivityProfile, "/")
		if len(parts) < 1 {
			log.Error(err, "failed to check VPCConnectivityProfile length", "VPCConnectivityProfile", nc.VPCConnectivityProfile)
			return common.ResultRequeue, err
		}
		vpcConnectivityProfileName := parts[len(parts)-1]
		vpcConnectivityProfile, err := r.Service.NSXClient.VPCConnectivityProfilesClient.Get(nc.Org, nc.NSXProject, vpcConnectivityProfileName)
		if err != nil {
			log.Error(err, "failed to get NSX VPC ConnectivityProfile object", "vpcConnectivityProfileName", vpcConnectivityProfileName)
			return common.ResultRequeue, err
		}
		isEnableAutoSNAT := func() bool {
			if vpcConnectivityProfile.ServiceGateway == nil || vpcConnectivityProfile.ServiceGateway.Enable == nil {
				return false
			}
			if *vpcConnectivityProfile.ServiceGateway.Enable {
				if vpcConnectivityProfile.ServiceGateway.NatConfig == nil || vpcConnectivityProfile.ServiceGateway.NatConfig.EnableDefaultSnat == nil {
					return false
				}
				return *vpcConnectivityProfile.ServiceGateway.NatConfig.EnableDefaultSnat
			}
			return false
		}
		// currently, auto snat is not exposed, and use default value True
		// checking autosnat to support future extension in vpc configuration
<<<<<<< HEAD
		if createdVpc.ServiceGateway != nil && createdVpc.ServiceGateway.AutoSnat != nil && *createdVpc.ServiceGateway.AutoSnat {
=======
		if isEnableAutoSNAT() {
>>>>>>> 970ecf0e
			snatIP, err = r.Service.GetDefaultSNATIP(*createdVpc)
			if err != nil {
				log.Error(err, "failed to read default SNAT ip from VPC", "VPC", createdVpc.Id)
				state := &v1alpha1.VPCState{
					Name:                    *createdVpc.DisplayName,
					VPCPath:                 *createdVpc.Path,
					DefaultSNATIP:           "",
					LoadBalancerIPAddresses: "",
					PrivateIPs:              nc.PrivateIPs,
				}
				updateFail(r, &ctx, obj, &err, r.Client, state)
				return common.ResultRequeueAfter10sec, err
			}
		}

		// if lb vpc enabled, read avi subnet path and cidr
		// nsx bug, if set LoadBalancerVpcEndpoint.Enabled to false, when read this vpc back,
		// LoadBalancerVpcEndpoint.Enabled will become a nil pointer.
		if r.Service.NSXConfig.NsxConfig.UseAVILoadBalancer && createdVpc.LoadBalancerVpcEndpoint.Enabled != nil && *createdVpc.LoadBalancerVpcEndpoint.Enabled {
			path, cidr, err = r.Service.GetAVISubnetInfo(*createdVpc)
			if err != nil {
				log.Error(err, "failed to read lb subnet path and cidr", "VPC", createdVpc.Id)
				state := &v1alpha1.VPCState{
					Name:                    *createdVpc.DisplayName,
					VPCPath:                 *createdVpc.Path,
					DefaultSNATIP:           snatIP,
					LoadBalancerIPAddresses: "",
					PrivateIPs:              nc.PrivateIPs,
				}
				updateFail(r, &ctx, obj, &err, r.Client, state)
				return common.ResultRequeueAfter10sec, err
			}
		}

		state := &v1alpha1.VPCState{
			Name:                    *createdVpc.DisplayName,
			VPCPath:                 *createdVpc.Path,
			DefaultSNATIP:           snatIP,
			LoadBalancerIPAddresses: cidr,
			PrivateIPs:              nc.PrivateIPs,
		}
		updateSuccess(r, &ctx, obj, r.Client, state, nc.Name, path, r.Service.GetNSXLBSPath(*createdVpc.Id))
	} else {
		if controllerutil.ContainsFinalizer(obj, commonservice.NetworkInfoFinalizerName) {
			metrics.CounterInc(r.Service.NSXConfig, metrics.ControllerDeleteTotal, common.MetricResTypeNetworkInfo)
			isShared, err := r.Service.IsSharedVPCNamespaceByNS(obj.GetNamespace())
			if err != nil {
				log.Error(err, "failed to check if namespace is shared", "Namespace", obj.GetNamespace())
				return common.ResultRequeue, err
			}
			vpcs := r.Service.GetVPCsByNamespace(obj.GetNamespace())
			// if nsx resource do not exist, continue to remove finalizer, or the crd can not be removed
			if len(vpcs) == 0 {
				// when nsx vpc not found in vpc store, skip deleting NSX VPC
				log.Info("can not find VPC in store, skip deleting NSX VPC, remove finalizer from NetworkInfo CR")
			} else if !isShared {
				vpc := vpcs[0]
				// first delete vpc and then ipblock or else it will fail arguing it is being referenced by other objects
				if err := r.Service.DeleteVPC(*vpc.Path); err != nil {
					log.Error(err, "failed to delete nsx VPC, would retry exponentially", "NetworkInfo", req.NamespacedName)
					deleteFail(r, &ctx, obj, &err, r.Client)
					return common.ResultRequeueAfter10sec, err
				}
				if err := r.Service.DeleteIPBlockInVPC(*vpc); err != nil {
					log.Error(err, "failed to delete private ip blocks for VPC", "VPC", req.NamespacedName)
					return common.ResultRequeueAfter10sec, err
				}
			}

			controllerutil.RemoveFinalizer(obj, commonservice.NetworkInfoFinalizerName)
			if err := r.Client.Update(ctx, obj); err != nil {
				deleteFail(r, &ctx, obj, &err, r.Client)
				return common.ResultRequeue, err
			}
			log.V(1).Info("removed finalizer", "NetworkInfo", req.NamespacedName)
			deleteSuccess(r, &ctx, obj)
		} else {
			// only print a message because it's not a normal case
			log.Info("finalizers cannot be recognized", "NetworkInfo", req.NamespacedName)
		}
	}
	return common.ResultNormal, nil
}

func (r *NetworkInfoReconciler) setupWithManager(mgr ctrl.Manager) error {
	return ctrl.NewControllerManagedBy(mgr).
		For(&v1alpha1.NetworkInfo{}).
		WithOptions(
			controller.Options{
				MaxConcurrentReconciles: common.NumReconcile(),
			}).
		Watches(
			// For created/removed network config, add/remove from vpc network config cache.
			// For modified network config, currently only support appending ips to public ip blocks,
			// update network config in cache and update nsx vpc object.
			&v1alpha1.VPCNetworkConfiguration{},
			&VPCNetworkConfigurationHandler{
				Client:     mgr.GetClient(),
				vpcService: r.Service,
			},
			builder.WithPredicates(VPCNetworkConfigurationPredicate)).
		Complete(r)
}

// Start setup manager and launch GC
func (r *NetworkInfoReconciler) Start(mgr ctrl.Manager) error {
	err := r.setupWithManager(mgr)
	if err != nil {
		return err
	}
	return nil
}

// CollectGarbage logic for nsx-vpc is that:
// 1. list all current existing namespace in kubernetes
// 2. list all the nsx-vpc in vpcStore
// 3. loop all the nsx-vpc to get its namespace, check if the namespace still exist
// 4. if ns do not exist anymore, delete the nsx-vpc resource
// it implements the interface GarbageCollector method.
func (r *NetworkInfoReconciler) CollectGarbage(ctx context.Context) {
	log.Info("VPC garbage collector started")
	// read all nsx-vpc from vpc store
	nsxVPCList := r.Service.ListVPC()
	if len(nsxVPCList) == 0 {
		return
	}

	// read all namespaces from k8s
	namespaces := &corev1.NamespaceList{}
	err := r.Client.List(ctx, namespaces)
	if err != nil {
		log.Error(err, "failed to list k8s namespaces")
		return
	}
	nsSet := sets.NewString()
	for _, ns := range namespaces.Items {
		nsSet.Insert(ns.Name)
	}

	for i := len(nsxVPCList) - 1; i >= 0; i-- {
		nsxVPCNamespace := getNamespaceFromNSXVPC(&nsxVPCList[i])
		if nsSet.Has(nsxVPCNamespace) {
			continue
		}
		elem := nsxVPCList[i]
		log.Info("GC collected nsx VPC object", "ID", elem.Id, "Namespace", nsxVPCNamespace)
		metrics.CounterInc(r.Service.NSXConfig, metrics.ControllerDeleteTotal, common.MetricResTypeNetworkInfo)
		err = r.Service.DeleteVPC(*elem.Path)
		if err != nil {
			metrics.CounterInc(r.Service.NSXConfig, metrics.ControllerDeleteFailTotal, common.MetricResTypeNetworkInfo)
		} else {
			metrics.CounterInc(r.Service.NSXConfig, metrics.ControllerDeleteSuccessTotal, common.MetricResTypeNetworkInfo)
			if err := r.Service.DeleteIPBlockInVPC(elem); err != nil {
				log.Error(err, "failed to delete private ip blocks for VPC", "VPC", *elem.DisplayName)
			}
			log.Info("deleted private ip blocks for VPC", "VPC", *elem.DisplayName)
		}
	}
}<|MERGE_RESOLUTION|>--- conflicted
+++ resolved
@@ -17,11 +17,7 @@
 	"sigs.k8s.io/controller-runtime/pkg/controller"
 	"sigs.k8s.io/controller-runtime/pkg/controller/controllerutil"
 
-<<<<<<< HEAD
-	"github.com/vmware-tanzu/nsx-operator/pkg/apis/nsx.vmware.com/v1alpha1"
-=======
 	"github.com/vmware-tanzu/nsx-operator/pkg/apis/vpc/v1alpha1"
->>>>>>> 970ecf0e
 	"github.com/vmware-tanzu/nsx-operator/pkg/controllers/common"
 	"github.com/vmware-tanzu/nsx-operator/pkg/logger"
 	"github.com/vmware-tanzu/nsx-operator/pkg/metrics"
@@ -120,11 +116,7 @@
 		}
 		// currently, auto snat is not exposed, and use default value True
 		// checking autosnat to support future extension in vpc configuration
-<<<<<<< HEAD
-		if createdVpc.ServiceGateway != nil && createdVpc.ServiceGateway.AutoSnat != nil && *createdVpc.ServiceGateway.AutoSnat {
-=======
 		if isEnableAutoSNAT() {
->>>>>>> 970ecf0e
 			snatIP, err = r.Service.GetDefaultSNATIP(*createdVpc)
 			if err != nil {
 				log.Error(err, "failed to read default SNAT ip from VPC", "VPC", createdVpc.Id)
