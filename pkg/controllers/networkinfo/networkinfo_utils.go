package networkinfo

import (
	"context"
	"fmt"
	"reflect"
	"slices"

	"github.com/vmware/vsphere-automation-sdk-go/services/nsxt/model"
	v1 "k8s.io/api/core/v1"
	metav1 "k8s.io/apimachinery/pkg/apis/meta/v1"
	apitypes "k8s.io/apimachinery/pkg/types"
	"sigs.k8s.io/controller-runtime/pkg/client"

	"github.com/vmware-tanzu/nsx-operator/pkg/apis/vpc/v1alpha1"
	"github.com/vmware-tanzu/nsx-operator/pkg/controllers/common"
	"github.com/vmware-tanzu/nsx-operator/pkg/metrics"
	svccommon "github.com/vmware-tanzu/nsx-operator/pkg/nsx/services/common"
)

func deleteFail(r *NetworkInfoReconciler, c context.Context, o *v1alpha1.NetworkInfo, e *error, client client.Client) {
	setNetworkInfoVPCStatus(c, o, client, nil)
	r.Recorder.Event(o, v1.EventTypeWarning, common.ReasonFailDelete, fmt.Sprintf("%v", *e))
	metrics.CounterInc(r.Service.NSXConfig, metrics.ControllerDeleteFailTotal, common.MetricResTypeNetworkInfo)
}

func updateFail(r *NetworkInfoReconciler, c context.Context, o *v1alpha1.NetworkInfo, e *error, client client.Client, vpcState *v1alpha1.VPCState) {
	setNetworkInfoVPCStatus(c, o, client, vpcState)
	r.Recorder.Event(o, v1.EventTypeWarning, common.ReasonFailUpdate, fmt.Sprintf("%v", *e))
	metrics.CounterInc(r.Service.NSXConfig, metrics.ControllerUpdateFailTotal, MetricResType)
}

func updateSuccess(r *NetworkInfoReconciler, c context.Context, o *v1alpha1.NetworkInfo, client client.Client,
	vpcState *v1alpha1.VPCState, ncName string, subnetPath string) {
	setNetworkInfoVPCStatus(c, o, client, vpcState)
	r.Recorder.Event(o, v1.EventTypeNormal, common.ReasonSuccessfulUpdate, "NetworkInfo CR has been successfully updated")
	metrics.CounterInc(r.Service.NSXConfig, metrics.ControllerUpdateSuccessTotal, common.MetricResTypeNetworkInfo)
}

func deleteSuccess(r *NetworkInfoReconciler, _ context.Context, o *v1alpha1.NetworkInfo) {
	r.Recorder.Event(o, v1.EventTypeNormal, common.ReasonSuccessfulDelete, "NetworkInfo CR has been successfully deleted")
	metrics.CounterInc(r.Service.NSXConfig, metrics.ControllerDeleteSuccessTotal, common.MetricResTypeNetworkInfo)
}

func setNetworkInfoVPCStatus(ctx context.Context, networkInfo *v1alpha1.NetworkInfo, client client.Client, createdVPC *v1alpha1.VPCState) {
	// if createdVPC is empty, remove the VPC from networkInfo
	if createdVPC == nil {
		networkInfo.VPCs = []v1alpha1.VPCState{}
		client.Update(ctx, networkInfo)
		return
	}
	existingVPC := &v1alpha1.VPCState{}
	if len(networkInfo.VPCs) > 0 {
		existingVPC = &networkInfo.VPCs[0]
	}
	slices.Sort(existingVPC.PrivateIPs)
	slices.Sort(createdVPC.PrivateIPs)
	if reflect.DeepEqual(*existingVPC, *createdVPC) {
		return
	}
	networkInfo.VPCs = []v1alpha1.VPCState{*createdVPC}
	client.Update(ctx, networkInfo)
	return
}

func setVPCNetworkConfigurationStatusWithLBS(ctx context.Context, client client.Client, ncName, vpcName, aviSubnetPath, nsxLBSPath, vpcPath string) {
	// read v1alpha1.VPCNetworkConfiguration by ncName
	nc := &v1alpha1.VPCNetworkConfiguration{}
	err := client.Get(ctx, apitypes.NamespacedName{Name: ncName}, nc)
	if err != nil {
		log.Error(err, "failed to get VPCNetworkConfiguration", "Name", ncName)
		return
	}

	// There should only be one vpc info in vpc network config info although it is defined as a list.
	// Always update vpcs[0] object
	nc.Status.VPCs = []v1alpha1.VPCInfo{{
		Name:                vpcName,
		AVISESubnetPath:     aviSubnetPath,
		NSXLoadBalancerPath: nsxLBSPath,
<<<<<<< HEAD
	}
	// iterate through VPCNetworkConfiguration.Status.VPCs, if vpcName already exists, update it
	for i, vpc := range nc.Status.VPCs {
		if vpc.Name == vpcName {
			nc.Status.VPCs[i] = *createdVPCInfo
			client.Status().Update(*ctx, nc)
			return
		}
	}
	nc.Status.VPCs = append(nc.Status.VPCs, *createdVPCInfo)
	err = client.Status().Update(*ctx, nc)
	if err != nil {
		log.Error(err, "Update VPCNetworkConfiguration status failed", "ncName", ncName, "vpcName", vpcName, "nc.Status.VPCs", nc.Status.VPCs)
	}
	log.Info("Update VPCNetworkConfiguration status success", "ncName", ncName, "vpcName", vpcName, "nc.Status.VPCs", nc.Status.VPCs)
=======
		VPCPath:             vpcPath,
	}}

	client.Status().Update(ctx, nc)
>>>>>>> 4e4decd5
}

func setVPCNetworkConfigurationStatusWithGatewayConnection(ctx context.Context, client client.Client, nc *v1alpha1.VPCNetworkConfiguration, gatewayConnectionReady bool, reason string) {
	newConditions := []v1alpha1.Condition{
		{
			Type:               v1alpha1.GatewayConnectionReady,
			Status:             v1.ConditionFalse,
			Reason:             reason,
			LastTransitionTime: metav1.Time{},
		},
	}
	if gatewayConnectionReady {
		newConditions[0].Status = v1.ConditionTrue
	}
	conditionsUpdated := false
	for i := range newConditions {
		if mergeStatusCondition(ctx, &nc.Status.Conditions, &newConditions[i]) {
			conditionsUpdated = true
		}
	}
	if conditionsUpdated {
		client.Status().Update(ctx, nc)
		log.Info("set VPCNetworkConfiguration status", "ncName", nc.Name, "condition", newConditions[0])
	}
}

func setVPCNetworkConfigurationStatusWithSnatEnabled(ctx context.Context, client client.Client, nc *v1alpha1.VPCNetworkConfiguration, autoSnatEnabled bool) {
	newConditions := []v1alpha1.Condition{
		{
			Type:               v1alpha1.AutoSnatEnabled,
			Status:             v1.ConditionFalse,
			LastTransitionTime: metav1.Time{},
		},
	}
	if autoSnatEnabled {
		newConditions[0].Status = v1.ConditionTrue
	}
	conditionsUpdated := false
	for i := range newConditions {
		if mergeStatusCondition(ctx, &nc.Status.Conditions, &newConditions[i]) {
			conditionsUpdated = true
		}
	}
	if conditionsUpdated {
		client.Status().Update(ctx, nc)
	}
}

// TODO: abstract the logic of merging condition for common, which can be used by the other controller, e.g. security policy
func mergeStatusCondition(ctx context.Context, conditions *[]v1alpha1.Condition, newCondition *v1alpha1.Condition) bool {
	existingCondition := getExistingConditionOfType(newCondition.Type, *conditions)
	if existingCondition != nil {
		// Don't compare the timestamp.
		existingCondition.LastTransitionTime = metav1.Time{}
	}

	if reflect.DeepEqual(existingCondition, newCondition) {
		log.V(2).Info("conditions already match", "New Condition", newCondition, "Existing Condition", existingCondition)
		return false
	}

	if existingCondition != nil {
		existingCondition.Reason = newCondition.Reason
		existingCondition.Message = newCondition.Message
		existingCondition.Status = newCondition.Status
		existingCondition.LastTransitionTime = metav1.Now()
	} else {
		newCondition.LastTransitionTime = metav1.Now()
		*conditions = append(*conditions, *newCondition)
	}
	return true
}

func getExistingConditionOfType(conditionType v1alpha1.ConditionType, existingConditions []v1alpha1.Condition) *v1alpha1.Condition {
	for i := range existingConditions {
		if existingConditions[i].Type == conditionType {
			return &existingConditions[i]
		}
	}
	return nil
}

func getGatewayConnectionStatus(ctx context.Context, nc *v1alpha1.VPCNetworkConfiguration) (bool, string, error) {
	gatewayConnectionReady := false
	reason := ""
	for _, condition := range nc.Status.Conditions {
		if condition.Type != v1alpha1.GatewayConnectionReady {
			continue
		}
		if condition.Status == v1.ConditionTrue {
			gatewayConnectionReady = true
			reason = condition.Reason
			break
		}
	}
	return gatewayConnectionReady, reason, nil
}

func getNamespaceFromNSXVPC(nsxVPC *model.Vpc) string {
	tags := nsxVPC.Tags
	for _, tag := range tags {
		if *tag.Scope == svccommon.TagScopeNamespace {
			return *tag.Tag
		}
	}
	return ""
}<|MERGE_RESOLUTION|>--- conflicted
+++ resolved
@@ -78,28 +78,10 @@
 		Name:                vpcName,
 		AVISESubnetPath:     aviSubnetPath,
 		NSXLoadBalancerPath: nsxLBSPath,
-<<<<<<< HEAD
-	}
-	// iterate through VPCNetworkConfiguration.Status.VPCs, if vpcName already exists, update it
-	for i, vpc := range nc.Status.VPCs {
-		if vpc.Name == vpcName {
-			nc.Status.VPCs[i] = *createdVPCInfo
-			client.Status().Update(*ctx, nc)
-			return
-		}
-	}
-	nc.Status.VPCs = append(nc.Status.VPCs, *createdVPCInfo)
-	err = client.Status().Update(*ctx, nc)
-	if err != nil {
-		log.Error(err, "Update VPCNetworkConfiguration status failed", "ncName", ncName, "vpcName", vpcName, "nc.Status.VPCs", nc.Status.VPCs)
-	}
-	log.Info("Update VPCNetworkConfiguration status success", "ncName", ncName, "vpcName", vpcName, "nc.Status.VPCs", nc.Status.VPCs)
-=======
 		VPCPath:             vpcPath,
 	}}
 
 	client.Status().Update(ctx, nc)
->>>>>>> 4e4decd5
 }
 
 func setVPCNetworkConfigurationStatusWithGatewayConnection(ctx context.Context, client client.Client, nc *v1alpha1.VPCNetworkConfiguration, gatewayConnectionReady bool, reason string) {
