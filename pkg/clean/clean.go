--- conflicted
+++ resolved
@@ -75,7 +75,6 @@
 			return ippool.InitializeIPPool(service)
 		}
 	}
-<<<<<<< HEAD
 
 	wrapInitializeVPC := func(service common.Service) cleanupFunc {
 		return func() (cleanup, error) {
@@ -83,23 +82,18 @@
 		}
 	}
 
-=======
 	wrapInitializeStaticRoute := func(service common.Service) cleanupFunc {
 		return func() (cleanup, error) {
 			return sr.InitializeStaticRoute(service)
 		}
 	}
 	// TODO: initialize other CR services
->>>>>>> 65f72d00
 	cleanupService = cleanupService.
 		AddCleanupService(wrapInitializeSubnetService(commonService)).
 		AddCleanupService(wrapInitializeSecurityPolicy(commonService)).
 		AddCleanupService(wrapInitializeIPPool(commonService)).
-<<<<<<< HEAD
-		AddCleanupService(wrapInitializeVPC(commonService))
-=======
-		AddCleanupService(wrapInitializeStaticRoute(commonService))
->>>>>>> 65f72d00
+		AddCleanupService(wrapInitializeStaticRoute(commonService)).
+    AddCleanupService(wrapInitializeVPC(commonService))
 
 	return cleanupService, nil
 }