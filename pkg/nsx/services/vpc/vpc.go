--- conflicted
+++ resolved
@@ -37,11 +37,7 @@
 		BindingType: model.VpcBindingType(),
 	}}
 
-<<<<<<< HEAD
 	go VPCService.InitializeResourceStore(&wg, fatalErrors, ResourceTypeVPC, nil, VPCService.vpcStore)
-=======
-	go VPCService.InitializeResourceStore(&wg, fatalErrors, common.ResourceTypeVpc, vpcStore)
->>>>>>> 056749d1
 
 	go func() {
 		wg.Wait()
