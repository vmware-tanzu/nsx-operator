package vpc

import (
	"sync"

	"github.com/vmware/vsphere-automation-sdk-go/services/nsxt/model"
	"k8s.io/client-go/tools/cache"

	"github.com/vmware-tanzu/nsx-operator/pkg/logger"
	"github.com/vmware-tanzu/nsx-operator/pkg/nsx/services/common"
)

var (
	log          = logger.Log
	NewConverter = common.NewConverter
	// The following variables are defined as interface, they should be initialized as concrete type
	vpcStore common.Store
)

type VPCService struct {
	common.Service
	vpcStore *VPCStore
}

// InitializeVPC sync NSX resources
func InitializeVPC(service common.Service) (*VPCService, error) {
	wg := sync.WaitGroup{}
	wgDone := make(chan bool)
	fatalErrors := make(chan error)

	wg.Add(1)

	VPCService := &VPCService{Service: service}

	VPCService.vpcStore = &VPCStore{ResourceStore: common.ResourceStore{
		Indexer:     cache.NewIndexer(keyFunc, cache.Indexers{common.TagScopeVPCCRUID: indexFunc}),
		BindingType: model.VpcBindingType(),
	}}

<<<<<<< HEAD
	go VPCService.InitializeResourceStore(&wg, fatalErrors, ResourceTypeVPC, nil, vpcStore)
=======
	go VPCService.InitializeResourceStore(&wg, fatalErrors, common.ResourceTypeVpc, vpcStore)
>>>>>>> 056749d1

	go func() {
		wg.Wait()
		close(wgDone)
	}()

	select {
	case <-wgDone:
		break
	case err := <-fatalErrors:
		close(fatalErrors)
		return VPCService, err
	}

	return VPCService, nil
}

func (s *VPCService) GetVPCsByNamespace(namespace string) []model.Vpc {
	return s.vpcStore.GetVPCsByNamespace(namespace)
}<|MERGE_RESOLUTION|>--- conflicted
+++ resolved
@@ -37,11 +37,8 @@
 		BindingType: model.VpcBindingType(),
 	}}
 
-<<<<<<< HEAD
-	go VPCService.InitializeResourceStore(&wg, fatalErrors, ResourceTypeVPC, nil, vpcStore)
-=======
-	go VPCService.InitializeResourceStore(&wg, fatalErrors, common.ResourceTypeVpc, vpcStore)
->>>>>>> 056749d1
+
+	go VPCService.InitializeResourceStore(&wg, fatalErrors, common.ResourceTypeVpc, nil, vpcStore)
 
 	go func() {
 		wg.Wait()
