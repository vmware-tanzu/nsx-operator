package vpc

import (
	"context"
	"errors"
	"fmt"
	"strings"
	"sync"

	apierrors "github.com/vmware/vsphere-automation-sdk-go/lib/vapi/std/errors"
	"github.com/vmware/vsphere-automation-sdk-go/services/nsxt/model"
	v1 "k8s.io/api/core/v1"
	"k8s.io/apimachinery/pkg/types"
	"k8s.io/client-go/tools/cache"
	"k8s.io/client-go/util/retry"

	"github.com/vmware-tanzu/nsx-operator/pkg/apis/vpc/v1alpha1"
	"github.com/vmware-tanzu/nsx-operator/pkg/logger"
	"github.com/vmware-tanzu/nsx-operator/pkg/nsx"
	"github.com/vmware-tanzu/nsx-operator/pkg/nsx/services/common"
	"github.com/vmware-tanzu/nsx-operator/pkg/nsx/services/realizestate"
	nsxutil "github.com/vmware-tanzu/nsx-operator/pkg/nsx/util"
	"github.com/vmware-tanzu/nsx-operator/pkg/util"
)

type LBProvider string

const (
	VpcDefaultSecurityPolicyId = "default-layer3-section"
	VPCKey                     = "/orgs/%s/projects/%s/vpcs/%s"
	GroupKey                   = "/orgs/%s/projects/%s/vpcs/%s/groups/%s"
	SecurityPolicyKey          = "/orgs/%s/projects/%s/vpcs/%s/security-policies/%s"
	RuleKey                    = "/orgs/%s/projects/%s/vpcs/%s/security-policies/%s/rules/%s"
	albEndpointPath            = "policy/api/v1/infra/sites/default/enforcement-points/alb-endpoint"
	edgeClusterPath            = "api/v1/edge-clusters"
	NSXLB                      = LBProvider("nsx-lb")
	AVILB                      = LBProvider("avi")
	NoneLB                     = LBProvider("none")
)

var (
	log                       = &logger.Log
	ctx                       = context.Background()
	ResourceTypeVPC           = common.ResourceTypeVpc
	NewConverter              = common.NewConverter
	globalLbProvider          = NoneLB
	lbProviderMutex           = &sync.Mutex{}
	MarkedForDelete           = true
	EnforceRevisionCheckParam = false
)

type VPCNetworkInfoStore struct {
	sync.RWMutex
	VPCNetworkConfigMap map[string]common.VPCNetworkConfigInfo
}

type VPCNsNetworkConfigStore struct {
	sync.Mutex
	VPCNSNetworkConfigMap map[string]string
}

type VPCService struct {
	common.Service
	VpcStore                *VPCStore
	LbsStore                *LBSStore
	VPCNetworkConfigStore   VPCNetworkInfoStore
	VPCNSNetworkConfigStore VPCNsNetworkConfigStore
	defaultNetworkConfigCR  *common.VPCNetworkConfigInfo
}

func (s *VPCService) GetDefaultNetworkConfig() (bool, *common.VPCNetworkConfigInfo) {
	if s.defaultNetworkConfigCR == nil {
		return false, nil
	}
	return true, s.defaultNetworkConfigCR
}

func (s *VPCService) RegisterVPCNetworkConfig(ncCRName string, info common.VPCNetworkConfigInfo) {
	s.VPCNetworkConfigStore.Lock()
	s.VPCNetworkConfigStore.VPCNetworkConfigMap[ncCRName] = info
	if info.IsDefault {
		s.defaultNetworkConfigCR = &info
	}
	s.VPCNetworkConfigStore.Unlock()
}

func (s *VPCService) UnregisterVPCNetworkConfig(ncCRName string) {
	s.VPCNetworkConfigStore.Lock()
	delete(s.VPCNetworkConfigStore.VPCNetworkConfigMap, ncCRName)
	s.VPCNetworkConfigStore.Unlock()
}

func (s *VPCService) GetVPCNetworkConfig(ncCRName string) (common.VPCNetworkConfigInfo, bool) {
	nc, exist := s.VPCNetworkConfigStore.VPCNetworkConfigMap[ncCRName]
	return nc, exist
}

func (s *VPCService) RegisterNamespaceNetworkconfigBinding(ns string, ncCRName string) {
	s.VPCNSNetworkConfigStore.Lock()
	s.VPCNSNetworkConfigStore.VPCNSNetworkConfigMap[ns] = ncCRName
	s.VPCNSNetworkConfigStore.Unlock()
}

func (s *VPCService) UnRegisterNamespaceNetworkconfigBinding(ns string) {
	s.VPCNSNetworkConfigStore.Lock()
	delete(s.VPCNSNetworkConfigStore.VPCNSNetworkConfigMap, ns)
	s.VPCNSNetworkConfigStore.Unlock()
}

// find the namespace list which is using the given network configuration
func (s *VPCService) GetNamespacesByNetworkconfigName(nc string) []string {
	result := []string{}
	for key, value := range s.VPCNSNetworkConfigStore.VPCNSNetworkConfigMap {
		if value == nc {
			result = append(result, key)
		}
	}
	return result
}

func (s *VPCService) GetVPCNetworkConfigByNamespace(ns string) *common.VPCNetworkConfigInfo {
	ncName, nameExist := s.VPCNSNetworkConfigStore.VPCNSNetworkConfigMap[ns]
	if !nameExist {
		log.Info("failed to get network config name for namespace", "Namespace", ns)
		return nil
	}

	nc, ncExist := s.GetVPCNetworkConfig(ncName)
	if !ncExist {
		log.Info("failed to get network config info using network config name", "Name", ncName)
		return nil
	}
	return &nc
}

// TBD: for now, if network config info do not contains private cidr, we consider this is
// incorrect configuration, and skip creating this VPC CR
func (s *VPCService) ValidateNetworkConfig(nc common.VPCNetworkConfigInfo) bool {
	if IsPreCreatedVPC(nc) {
		// if network config is using a pre-created VPC, skip the check on PrivateIPs.
		return true
	}
	return nc.PrivateIPs != nil && len(nc.PrivateIPs) != 0
}

// InitializeVPC sync NSX resources
func InitializeVPC(service common.Service) (*VPCService, error) {
	wg := sync.WaitGroup{}
	wgDone := make(chan bool)
	fatalErrors := make(chan error)

	VPCService := &VPCService{Service: service}
	VPCService.VpcStore = &VPCStore{ResourceStore: common.ResourceStore{
		Indexer:     cache.NewIndexer(keyFunc, cache.Indexers{}),
		BindingType: model.VpcBindingType(),
	}}
	VPCService.LbsStore = &LBSStore{ResourceStore: common.ResourceStore{
		Indexer:     cache.NewIndexer(keyFunc, cache.Indexers{}),
		BindingType: model.LBServiceBindingType(),
	}}

	VPCService.VPCNetworkConfigStore = VPCNetworkInfoStore{
		VPCNetworkConfigMap: make(map[string]common.VPCNetworkConfigInfo),
	}
	VPCService.VPCNSNetworkConfigStore = VPCNsNetworkConfigStore{
		VPCNSNetworkConfigMap: make(map[string]string),
	}
	// initialize vpc store, lbs store
	go VPCService.InitializeResourceStore(&wg, fatalErrors, common.ResourceTypeVpc, nil, VPCService.VpcStore)
	go VPCService.InitializeResourceStore(&wg, fatalErrors, common.ResourceTypeLBService, nil, VPCService.LbsStore)

	wg.Add(2)
	go func() {
		wg.Wait()
		close(wgDone)
	}()

	select {
	case <-wgDone:
		break
	case err := <-fatalErrors:
		close(fatalErrors)
		return VPCService, err
	}

	return VPCService, nil
}

func (s *VPCService) GetVPCsByNamespace(namespace string) []*model.Vpc {
	sns, err := s.getSharedVPCNamespaceFromNS(namespace)
	if err != nil {
		log.Error(err, "Failed to get namespace.")
		return nil
	}
	return s.VpcStore.GetVPCsByNamespace(util.If(sns == "", namespace, sns).(string))
}

func (s *VPCService) ListVPC() []model.Vpc {
	vpcs := s.VpcStore.List()
	vpcSet := []model.Vpc{}
	for _, vpc := range vpcs {
		vpcSet = append(vpcSet, *vpc.(*model.Vpc))
	}
	return vpcSet
}

// DeleteVPC will try to delete VPC resource from NSX.
func (s *VPCService) DeleteVPC(path string) error {
	pathInfo, err := common.ParseVPCResourcePath(path)
	if err != nil {
		return err
	}
	vpcClient := s.NSXClient.VPCClient

	if err := vpcClient.Delete(pathInfo.OrgID, pathInfo.ProjectID, pathInfo.VPCID); err != nil {
		err = nsxutil.TransNSXApiError(err)
		return err
	}
	lbs := s.LbsStore.GetByKey(pathInfo.VPCID)
	if lbs != nil {
		s.LbsStore.Delete(lbs)
	}

	vpc := s.VpcStore.GetByKey(pathInfo.VPCID)
	// When deleting vpc due to realization failure in VPC creation process. the VPC is created on NSX side,
	// but not insert in to VPC store, in this condition, the vpc could not be found in vpc store.
	if vpc == nil {
		log.Info("VPC not found in vpc store, skip cleaning VPC store", "VPC", pathInfo.VPCID)
		return nil
	}
	vpc.MarkedForDelete = &MarkedForDelete
	if err := s.VpcStore.Apply(vpc); err != nil {
		return err
	}

	log.Info("successfully deleted NSX VPC", "VPC", pathInfo.VPCID)
	return nil
}

func (s *VPCService) addClusterTag(query string) string {
	tagScopeClusterKey := strings.Replace(common.TagScopeNCPCluster, "/", "\\/", -1)
	tagScopeClusterValue := strings.Replace(s.NSXClient.NsxConfig.Cluster, ":", "\\:", -1)
	tagParam := fmt.Sprintf("tags.scope:%s AND tags.tag:%s", tagScopeClusterKey, tagScopeClusterValue)
	return query + " AND " + tagParam
}

func (s *VPCService) addNCPCreatedForTag(query string) string {
	tagScopeClusterKey := strings.Replace(common.TagScopeNCPCreateFor, "/", "\\/", -1)
	tagScopeClusterValue := strings.Replace(common.TagValueSLB, ":", "\\:", -1)
	tagParam := fmt.Sprintf("tags.scope:%s AND tags.tag:%s", tagScopeClusterKey, tagScopeClusterValue)
	return query + " AND " + tagParam
}

func (s *VPCService) ListCert() []model.TlsCertificate {
	store := &ResourceStore{ResourceStore: common.ResourceStore{
		Indexer:     cache.NewIndexer(keyFunc, cache.Indexers{}),
		BindingType: model.TlsCertificateBindingType(),
	}}
	query := fmt.Sprintf("%s:%s", common.ResourceType, common.ResourceTypeTlsCertificate)
	query = s.addClusterTag(query)
	count, searcherr := s.SearchResource(common.ResourceTypeTlsCertificate, query, store, nil)
	if searcherr != nil {
		log.Error(searcherr, "failed to query certificate", "query", query)
	} else {
		log.V(1).Info("query certificate", "count", count)
	}
	certs := store.List()
	certsSet := []model.TlsCertificate{}
	for _, cert := range certs {
		certsSet = append(certsSet, *cert.(*model.TlsCertificate))
	}
	return certsSet
}

func (s *VPCService) DeleteCert(id string) error {
	certClient := s.NSXClient.CertificateClient
	if err := certClient.Delete(id); err != nil {
		return err
	}
	log.Info("successfully deleted NCP created certificate", "certificate", id)
	return nil
}

func (s *VPCService) ListShare() []model.Share {
	store := &ResourceStore{ResourceStore: common.ResourceStore{
		Indexer:     cache.NewIndexer(keyFunc, cache.Indexers{}),
		BindingType: model.ShareBindingType(),
	}}
	query := fmt.Sprintf("%s:%s", common.ResourceType, common.ResourceTypeShare)
	query = s.addClusterTag(query)
	count, searcherr := s.SearchResource(common.ResourceTypeShare, query, store, nil)
	if searcherr != nil {
		log.Error(searcherr, "failed to query share", "query", query)
	} else {
		log.V(1).Info("query share", "count", count)
	}
	shares := store.List()
	sharesSet := []model.Share{}
	for _, cert := range shares {
		sharesSet = append(sharesSet, *cert.(*model.Share))
	}
	return sharesSet
}

func (s *VPCService) DeleteShare(shareId string) error {
	shareClient := s.NSXClient.ShareClient
	if err := shareClient.Delete(shareId); err != nil {
		return err
	}
	log.Info("successfully deleted NCP created share", "share", shareId)
	return nil
}

func (s *VPCService) ListSharedResource() []model.SharedResource {
	store := &ResourceStore{ResourceStore: common.ResourceStore{
		Indexer:     cache.NewIndexer(keyFunc, cache.Indexers{}),
		BindingType: model.SharedResourceBindingType(),
	}}
	query := fmt.Sprintf("%s:%s", common.ResourceType, common.ResourceTypeSharedResource)
	query = s.addClusterTag(query)
	count, searcherr := s.SearchResource(common.ResourceTypeSharedResource, query, store, nil)
	if searcherr != nil {
		log.Error(searcherr, "failed to query sharedResource", "query", query)
	} else {
		log.V(1).Info("query sharedResource", "count", count)
	}
	sharedResources := store.List()
	sharedResourcesSet := []model.SharedResource{}
	for _, sharedResource := range sharedResources {
		sharedResourcesSet = append(sharedResourcesSet, *sharedResource.(*model.SharedResource))
	}
	return sharedResourcesSet
}

func (s *VPCService) DeleteSharedResource(shareId, id string) error {
	sharedResourceClient := s.NSXClient.SharedResourceClient
	if err := sharedResourceClient.Delete(shareId, id); err != nil {
		return err
	}
	log.Info("successfully deleted NCP created sharedResource", "shareId", shareId, "sharedResource", id)
	return nil
}

func (s *VPCService) ListLBAppProfile() []model.LBAppProfile {
	store := &ResourceStore{ResourceStore: common.ResourceStore{
		Indexer:     cache.NewIndexer(keyFunc, cache.Indexers{}),
		BindingType: model.LBAppProfileBindingType(),
	}}
	query := fmt.Sprintf("(%s:%s OR %s:%s OR %s:%s)",
		common.ResourceType, common.ResourceTypeLBHttpProfile,
		common.ResourceType, common.ResourceTypeLBFastTcpProfile,
		common.ResourceType, common.ResourceTypeLBFastUdpProfile)
	query = s.addClusterTag(query)
	count, searcherr := s.SearchResource(common.ResourceTypeLBHttpProfile, query, store, nil)
	if searcherr != nil {
		log.Error(searcherr, "failed to query LBAppProfile", "query", query)
	} else {
		log.V(1).Info("query LBAppProfile", "count", count)
	}
	lbAppProfiles := store.List()
	lbAppProfilesSet := []model.LBAppProfile{}
	for _, lbAppProfile := range lbAppProfiles {
		lbAppProfilesSet = append(lbAppProfilesSet, *lbAppProfile.(*model.LBAppProfile))
	}
	return lbAppProfilesSet
}

func (s *VPCService) DeleteLBAppProfile(id string) error {
	lbAppProfileClient := s.NSXClient.LbAppProfileClient
	boolValue := false
	if err := lbAppProfileClient.Delete(id, &boolValue); err != nil {
		return err
	}
	log.Info("successfully deleted NCP created lbAppProfile", "lbAppProfile", id)
	return nil
}

func (s *VPCService) ListLBPersistenceProfile() []model.LBPersistenceProfile {
	store := &ResourceStore{ResourceStore: common.ResourceStore{
		Indexer:     cache.NewIndexer(keyFunc, cache.Indexers{}),
		BindingType: model.LBPersistenceProfileBindingType(),
	}}
	query := fmt.Sprintf("(%s:%s OR %s:%s)",
		common.ResourceType, common.ResourceTypeLBCookiePersistenceProfile,
		common.ResourceType, common.ResourceTypeLBSourceIpPersistenceProfile)
	query = s.addClusterTag(query)
	count, searcherr := s.SearchResource("", query, store, nil)
	if searcherr != nil {
		log.Error(searcherr, "failed to query LBPersistenceProfile", "query", query)
	} else {
		log.V(1).Info("query LBPersistenceProfile", "count", count)
	}
	lbPersistenceProfiles := store.List()
	lbPersistenceProfilesSet := []model.LBPersistenceProfile{}
	for _, lbPersistenceProfile := range lbPersistenceProfiles {
		lbPersistenceProfilesSet = append(lbPersistenceProfilesSet, *lbPersistenceProfile.(*model.LBPersistenceProfile))
	}
	return lbPersistenceProfilesSet
}

func (s *VPCService) DeleteLBPersistenceProfile(id string) error {
	lbPersistenceProfilesClient := s.NSXClient.LbPersistenceProfilesClient
	boolValue := false
	if err := lbPersistenceProfilesClient.Delete(id, &boolValue); err != nil {
		return err
	}
	log.Info("successfully deleted NCP created lbPersistenceProfile", "lbPersistenceProfile", id)
	return nil
}

func (s *VPCService) ListLBMonitorProfile() []model.LBMonitorProfile {
	store := &ResourceStore{ResourceStore: common.ResourceStore{
		Indexer:     cache.NewIndexer(keyFunc, cache.Indexers{}),
		BindingType: model.LBMonitorProfileBindingType(),
	}}
	query := fmt.Sprintf("(%s:%s OR %s:%s)",
		common.ResourceType, common.ResourceTypeLBHttpMonitorProfile,
		common.ResourceType, common.ResourceTypeLBTcpMonitorProfile)
	query = s.addClusterTag(query)
	count, searcherr := s.SearchResource("", query, store, nil)
	if searcherr != nil {
		log.Error(searcherr, "failed to query LBMonitorProfile", "query", query)
	} else {
		log.V(1).Info("query LBMonitorProfile", "count", count)
	}
	lbMonitorProfiles := store.List()
	lbMonitorProfilesSet := []model.LBMonitorProfile{}
	for _, lbMonitorProfile := range lbMonitorProfiles {
		lbMonitorProfilesSet = append(lbMonitorProfilesSet, *lbMonitorProfile.(*model.LBMonitorProfile))
	}
	return lbMonitorProfilesSet
}

func (s *VPCService) DeleteLBMonitorProfile(id string) error {
	lbMonitorProfilesClient := s.NSXClient.LbMonitorProfilesClient
	boolValue := false
	//nolint:staticcheck // SA1019 ignore this!
	if err := lbMonitorProfilesClient.Delete(id, &boolValue); err != nil {
		return err
	}
	log.Info("successfully deleted NCP created lbMonitorProfile", "lbMonitorProfile", id)
	return nil
}
func (s *VPCService) ListLBVirtualServer() []model.LBVirtualServer {
	store := &ResourceStore{ResourceStore: common.ResourceStore{
		Indexer:     cache.NewIndexer(keyFunc, cache.Indexers{}),
		BindingType: model.LBVirtualServerBindingType(),
	}}
	query := fmt.Sprintf("(%s:%s)",
		common.ResourceType, common.ResourceTypeLBVirtualServer)
	query = s.addClusterTag(query)
	query = s.addNCPCreatedForTag(query)
	count, searcherr := s.SearchResource("", query, store, nil)
	if searcherr != nil {
		log.Error(searcherr, "failed to query LBVirtualServer", "query", query)
	} else {
		log.V(1).Info("query LBVirtualServer", "count", count)
	}
	lbVirtualServers := store.List()
	lbVirtualServersSet := []model.LBVirtualServer{}
	for _, lbVirtualServer := range lbVirtualServers {
		lbVirtualServersSet = append(lbVirtualServersSet, *lbVirtualServer.(*model.LBVirtualServer))
	}
	return lbVirtualServersSet
}

func (s *VPCService) DeleteLBVirtualServer(path string) error {
	lbVirtualServersClient := s.NSXClient.VpcLbVirtualServersClient
	boolValue := false
	paths := strings.Split(path, "/")

	if len(paths) < common.VPCLbResourcePathMinSegments {
		// skip virtual server under infra
		log.Info("failed to parse virtual server path", "path", path)
		return nil
	}
	if err := lbVirtualServersClient.Delete(paths[2], paths[4], paths[6], paths[8], &boolValue); err != nil {
		return err
	}
	log.Info("successfully deleted NCP created lbVirtualServer", "lbVirtualServer", path)
	return nil
}

func (s *VPCService) ListLBPool() []model.LBPool {
	store := &ResourceStore{ResourceStore: common.ResourceStore{
		Indexer:     cache.NewIndexer(keyFunc, cache.Indexers{}),
		BindingType: model.LBPoolBindingType(),
	}}
	query := fmt.Sprintf("(%s:%s)",
		common.ResourceType, common.ResourceTypeLBPool)
	query = s.addClusterTag(query)
	query = s.addNCPCreatedForTag(query)
	count, searcherr := s.SearchResource("", query, store, nil)
	if searcherr != nil {
		log.Error(searcherr, "failed to query LBPool", "query", query)
	} else {
		log.V(1).Info("query LBPool", "count", count)
	}
	lbPools := store.List()
	lbPoolsSet := []model.LBPool{}
	for _, lbPool := range lbPools {
		lbPoolsSet = append(lbPoolsSet, *lbPool.(*model.LBPool))
	}
	return lbPoolsSet
}
<<<<<<< HEAD
=======

func (s *VPCService) DeleteLBPool(path string) error {
	lbPoolsClient := s.NSXClient.VpcLbPoolsClient
	boolValue := false
	paths := strings.Split(path, "/")
	if len(paths) < 8 {
		// skip lb pool under infra
		log.Info("failed to parse lb pool path", "path", path)
		return nil
	}
	if err := lbPoolsClient.Delete(paths[2], paths[4], paths[6], paths[8], &boolValue); err != nil {
		return err
	}
	log.Info("successfully deleted NCP created lbPool", "lbPool", path)
	return nil
}
>>>>>>> bdd11b7e

func (s *VPCService) DeleteLBPool(path string) error {
	lbPoolsClient := s.NSXClient.VpcLbPoolsClient
	boolValue := false
	paths := strings.Split(path, "/")
	if len(paths) < 8 {
		// skip lb pool under infra
		log.Info("failed to parse lb pool path", "path", path)
		return nil
	}
	if err := lbPoolsClient.Delete(paths[2], paths[4], paths[6], paths[8], &boolValue); err != nil {
		return err
	}
	log.Info("successfully deleted NCP created lbPool", "lbPool", path)
	return nil
}
func (s *VPCService) IsSharedVPCNamespaceByNS(ns string) (bool, error) {
	shared_ns, err := s.getSharedVPCNamespaceFromNS(ns)
	if err != nil {
		return false, err
	}
	if shared_ns == "" {
		return false, nil
	}
	if shared_ns != ns {
		return true, nil
	}
	return false, err
}

func (s *VPCService) getSharedVPCNamespaceFromNS(ns string) (string, error) {
	obj := &v1.Namespace{}
	if err := s.Client.Get(ctx, types.NamespacedName{
		Name:      ns,
		Namespace: ns,
	}, obj); err != nil {
		log.Error(err, "failed to fetch namespace", "Namespace", ns)
		return "", err
	}

	annos := obj.Annotations
	// If no annotaion on ns, then this is not a shared VPC ns
	if len(annos) == 0 {
		return "", nil
	}

	// If no annotation nsx.vmware.com/shared_vpc_namespace on ns, this is not a shared vpc
	shared_ns, exist := annos[common.AnnotationSharedVPCNamespace]
	if !exist {
		return "", nil
	}
	return shared_ns, nil
}

func (s *VPCService) GetNetworkconfigNameFromNS(ns string) (string, error) {
	obj := &v1.Namespace{}
	if err := s.Client.Get(ctx, types.NamespacedName{
		Name:      ns,
		Namespace: ns,
	}, obj); err != nil {
		log.Error(err, "failed to fetch namespace", "Namespace", ns)
		return "", err
	}

	annos := obj.Annotations
	useDefault := false
	// use default network config
	if len(annos) == 0 {
		useDefault = true
	}

	ncName, exist := annos[common.AnnotationVPCNetworkConfig]
	if !exist {
		useDefault = true
	}

	if useDefault {
		exist, nc := s.GetDefaultNetworkConfig()
		if !exist {
			err := errors.New("failed to locate default network config")
			log.Error(err, "can not find default network config from cache", "Namespace", ns)
			return "", err
		}
		return nc.Name, nil
	}
	return ncName, nil
}

func (s *VPCService) GetDefaultSNATIP(vpc model.Vpc) (string, error) {
	ruleClient := s.NSXClient.NATRuleClient
	info, err := common.ParseVPCResourcePath(*vpc.Path)
	if err != nil {
		log.Error(err, "failed to parse VPC path to get default SNAT ip", "Path", vpc.Path)
		return "", err
	}
	var cursor *string
	// TODO: support scale scenario
	pageSize := int64(1000)
	markedForDelete := false
	results, err := ruleClient.List(info.OrgID, info.ProjectID, info.VPCID, common.DefaultSNATID, cursor, &markedForDelete, nil, &pageSize, nil, nil)
	err = nsxutil.TransNSXApiError(err)
	if err != nil {
		log.Error(err, "failed to read SNAT rule list to get default SNAT ip", "VPC", vpc.Id)
		return "", err
	}

	if results.Results == nil || len(results.Results) == 0 {
		log.Info("no SNAT rule found under VPC", "VPC", vpc.Id)
		return "", nil
	}

	// if there is multiple private ip block in vpc, there will also be multiple snat rules, but they are using
	// the same snat ip, so just using the first snat rule to get snat ip.
	return *results.Results[0].TranslatedNetwork, nil
}

func (s *VPCService) GetAVISubnetInfo(vpc model.Vpc) (string, string, error) {
	subnetsClient := s.NSXClient.SubnetsClient
	statusClient := s.NSXClient.SubnetStatusClient
	info, err := common.ParseVPCResourcePath(*vpc.Path)

	if err != nil {
		return "", "", err
	}

	subnet, err := subnetsClient.Get(info.OrgID, info.ProjectID, info.VPCID, common.AVISubnetLBID)
	err = nsxutil.TransNSXApiError(err)
	if err != nil {
		log.Error(err, "failed to read AVI subnet", "VPC", vpc.Id)
		return "", "", err
	}
	path := *subnet.Path

	statusList, err := statusClient.List(info.OrgID, info.ProjectID, info.VPCID, common.AVISubnetLBID)
	err = nsxutil.TransNSXApiError(err)
	if err != nil {
		log.Error(err, "failed to read AVI subnet status", "VPC", vpc.Id)
		return "", "", err
	}

	if len(statusList.Results) == 0 {
		log.Info("AVI subnet status not found", "VPC", vpc.Id)
		return "", "", err
	}

	if statusList.Results[0].NetworkAddress == nil {
		err := fmt.Errorf("invalid status result: %+v", statusList.Results[0])
		log.Error(err, "subnet status does not have network address", "Subnet", common.AVISubnetLBID)
		return "", "", err
	}

	cidr := *statusList.Results[0].NetworkAddress
	log.Info("read AVI subnet properties", "Path", path, "CIDR", cidr)
	return path, cidr, nil
}

func (s *VPCService) GetVpcConnectivityProfile(nc *common.VPCNetworkConfigInfo, vpcConnectivityProfilePath string) (*model.VpcConnectivityProfile, error) {
	parts := strings.Split(vpcConnectivityProfilePath, "/")
	if len(parts) < 1 {
		return nil, fmt.Errorf("failed to check VPCConnectivityProfile(%s) length", nc.VPCConnectivityProfile)
	}
	vpcConnectivityProfileName := parts[len(parts)-1]
	vpcConnectivityProfile, err := s.Service.NSXClient.VPCConnectivityProfilesClient.Get(nc.Org, nc.NSXProject, vpcConnectivityProfileName)
	if err != nil {
		log.Error(err, "failed to get NSX VPCConnectivityProfile object", "vpcConnectivityProfileName", vpcConnectivityProfileName)
		return nil, err
	}
	return &vpcConnectivityProfile, nil
}

/*
IsLBProviderChanged is used to judge if the lb provider is changed from day0 to day2

	The lb provider is allowed to be NoneLB in day0, and changed to AIVLB or NSXLB in day2
	return true if the lb provider is changed
*/
func (s *VPCService) IsLBProviderChanged(existingVPC *model.Vpc, lbProvider LBProvider) bool {
	if existingVPC == nil {
		return false
	}
	if lbProvider == AVILB {
		if existingVPC.LoadBalancerVpcEndpoint.Enabled == nil || !*existingVPC.LoadBalancerVpcEndpoint.Enabled {
			return true
		}
	}
	if lbProvider == NSXLB {
		pathInfo, _ := common.ParseVPCResourcePath(*existingVPC.Path)
		lbs := s.LbsStore.GetByKey(pathInfo.VPCID)
		if lbs == nil {
			return true
		}
	}
	return false
}
func (s *VPCService) CreateOrUpdateVPC(obj *v1alpha1.NetworkInfo, nc *common.VPCNetworkConfigInfo, lbProvider LBProvider) (*model.Vpc, error) {
	// check from VPC store if VPC already exist
	ns := obj.Namespace
	updateVpc := false
	nsObj := &v1.Namespace{}
	// get Namespace
	if err := s.Client.Get(ctx, types.NamespacedName{Name: obj.Namespace}, nsObj); err != nil {
		log.Error(err, "unable to fetch Namespace", "Name", obj.Namespace)
		return nil, err
	}

	// Return pre-created VPC resource if it is used in the VPCNetworkConfiguration
	if IsPreCreatedVPC(*nc) {
		preVPC, err := s.GetVPCFromNSXByPath(nc.VPCPath)
		if err != nil {
			log.Error(err, "Failed to get existing VPC from NSX", "vpcPath", nc.VPCPath)
			return nil, err
		}
		return preVPC, nil
	}

	// check if this namespace vpc share from others, if yes
	// then check if the shared vpc created or not, if yes
	// then directly return this vpc, if not, requeue
	isShared, err := s.IsSharedVPCNamespaceByNS(ns)
	if err != nil {
		return nil, err
	}

	existingVPC := s.GetVPCsByNamespace(ns)
	if len(existingVPC) != 0 { // We now consider only one VPC for one namespace
		if isShared {
			log.Info("The shared VPC already exist", "Namespace", ns)
			return existingVPC[0], nil
		}
		updateVpc = true
		log.Info("VPC already exist, updating NSX VPC object", "VPC", existingVPC[0].Id)
	} else if isShared {
		message := fmt.Sprintf("the shared VPC is not created yet, namespace %s", ns)
		return nil, errors.New(message)
	}

	// if all private ip blocks are created, then create nsx vpc resource.
	nsxVPC := &model.Vpc{}
	if updateVpc {
		log.Info("VPC resource already exist on NSX, updating VPC", "VPC", existingVPC[0].DisplayName)
		nsxVPC = existingVPC[0]
	} else {
		log.Info("VPC does not exist on NSX, creating VPC", "VPC", obj.Name)
		nsxVPC = nil
	}
	lbProviderChanged := s.IsLBProviderChanged(nsxVPC, lbProvider)
	createdVpc, err := buildNSXVPC(obj, nsObj, *nc, s.NSXConfig.Cluster, nsxVPC, lbProvider == AVILB, lbProviderChanged)
	if err != nil {
		log.Error(err, "failed to build NSX VPC object")
		return nil, err
	}

	// if there is no change in public cidr and private cidr, build partial vpc will return nil
	if createdVpc == nil {
		log.Info("no VPC changes detect, skip creating or updating process")
		return existingVPC[0], nil
	}

	// build NSX LBS
	var createdLBS *model.LBService
	if lbProvider == NSXLB {
		lbsSize := s.NSXConfig.NsxConfig.GetNSXLBSize()
		vpcPath := fmt.Sprintf(VPCKey, nc.Org, nc.NSXProject, nc.Name)
		var relaxScaleValidation *bool
		if s.NSXConfig.NsxConfig.RelaxNSXLBScaleValication {
			relaxScaleValidation = common.Bool(true)
		}
		createdLBS, _ = buildNSXLBS(obj, nsObj, s.NSXConfig.Cluster, lbsSize, vpcPath, relaxScaleValidation)
	}
	// build HAPI request
	createdAttachment, _ := buildVpcAttachment(obj, nsObj, s.NSXConfig.Cluster, nc.VPCConnectivityProfile)
	orgRoot, err := s.WrapHierarchyVPC(nc.Org, nc.NSXProject, createdVpc, createdLBS, createdAttachment)
	if err != nil {
		log.Error(err, "failed to build HAPI request")
		return nil, err
	}

	log.Info("creating NSX VPC", "VPC", *createdVpc.Id)
	err = s.NSXClient.OrgRootClient.Patch(*orgRoot, &EnforceRevisionCheckParam)
	err = nsxutil.TransNSXApiError(err)
	if err != nil {
		log.Error(err, "failed to create VPC", "Project", nc.NSXProject, "Namespace", obj.Namespace)
		// TODO: this seems to be a nsx bug, in some case, even if nsx returns failed but the object is still created.
		log.Info("try to read VPC although VPC creation failed", "VPC", *createdVpc.Id)
		failedVpc, rErr := s.NSXClient.VPCClient.Get(nc.Org, nc.NSXProject, *createdVpc.Id)
		rErr = nsxutil.TransNSXApiError(rErr)
		if rErr != nil {
			// failed to read, but already created, we consider this scenario as success, but store may not sync with nsx
			log.Info("confirmed VPC is not created", "VPC", createdVpc.Id)
			return nil, err
		} else {
			// vpc created anyway, in this case, we consider this vpc is created successfully and continue to realize process
			log.Info("vpc created although nsx return error, continue to check realization", "VPC", *failedVpc.Id)
		}
	}

	// get the created vpc from nsx, it contains the path of the resources
	newVpc, err := s.NSXClient.VPCClient.Get(nc.Org, nc.NSXProject, *createdVpc.Id)
	err = nsxutil.TransNSXApiError(err)
	if err != nil {
		// failed to read, but already created, we consider this scenario as success, but store may not sync with nsx
		log.Error(err, "failed to read VPC object after creating or updating", "VPC", createdVpc.Id)
		return nil, err
	}

	log.V(2).Info("check VPC realization state", "VPC", *createdVpc.Id)
	realizeService := realizestate.InitializeRealizeState(s.Service)
	if err = realizeService.CheckRealizeState(util.NSXTDefaultRetry, *newVpc.Path, "RealizedLogicalRouter"); err != nil {
		log.Error(err, "failed to check VPC realization state", "VPC", *createdVpc.Id)
		if realizestate.IsRealizeStateError(err) {
			log.Error(err, "the created VPC is in error realization state, cleaning the resource", "VPC", *createdVpc.Id)
			// delete the nsx vpc object and re-create it in the next loop
			if err := s.DeleteVPC(*newVpc.Path); err != nil {
				log.Error(err, "cleanup VPC failed", "VPC", *createdVpc.Id)
				return nil, err
			}
		}
		return nil, err
	}

	s.VpcStore.Add(&newVpc)

	// Check LBS realization
	if createdLBS != nil {
		newLBS, err := s.NSXClient.VPCLBSClient.Get(nc.Org, nc.NSXProject, *createdVpc.Id, *createdLBS.Id)
		if err != nil || newLBS.ConnectivityPath == nil {
			log.Error(err, "failed to read LBS object after creating or updating", "LBS", createdLBS.Id)
			return nil, err
		}
		s.LbsStore.Add(&newLBS)

		log.V(2).Info("check LBS realization state", "LBS", *createdLBS.Id)
		realizeService := realizestate.InitializeRealizeState(s.Service)
		if err = realizeService.CheckRealizeState(util.NSXTLBVSDefaultRetry, *newLBS.Path, ""); err != nil {
			log.Error(err, "failed to check LBS realization state", "LBS", *createdLBS.Id)
			if realizestate.IsRealizeStateError(err) {
				log.Error(err, "the created LBS is in error realization state, cleaning the resource", "LBS", *createdLBS.Id)
				// delete the nsx vpc object and re-create it in the next loop
				if err := s.DeleteVPC(*newVpc.Path); err != nil {
					log.Error(err, "cleanup VPC failed", "VPC", *createdVpc.Id)
					return nil, err
				}
			}
			return nil, err
		}
	}

	// Check VpcAttachment realization
	if createdAttachment != nil {
		newAttachment, err := s.NSXClient.VpcAttachmentClient.Get(nc.Org, nc.NSXProject, *createdVpc.Id, *createdAttachment.Id)
		if err != nil || newAttachment.VpcConnectivityProfile == nil {
			log.Error(err, "failed to read VPC attachment object after creating or updating", "VpcAttachment", createdAttachment.Id)
			return nil, err
		}
		log.V(2).Info("check VPC attachment realization state", "VpcAttachment", *createdAttachment.Id)
		realizeService := realizestate.InitializeRealizeState(s.Service)
		if err = realizeService.CheckRealizeState(util.NSXTLBVSDefaultRetry, *newAttachment.Path, ""); err != nil {
			log.Error(err, "failed to check VPC attachment realization state", "VpcAttachment", *createdAttachment.Id)
			if realizestate.IsRealizeStateError(err) {
				log.Error(err, "the created VPC attachment is in error realization state, cleaning the resource", "VpcAttachment", *createdAttachment.Id)
				// delete the nsx vpc object and re-create it in the next loop
				if err := s.DeleteVPC(*newVpc.Path); err != nil {
					log.Error(err, "cleanup VPC failed", "VPC", *createdVpc.Id)
					return nil, err
				}
			}
			return nil, err
		}
	}
	return &newVpc, nil
}

func (s *VPCService) GetGatewayConnectionTypeFromConnectionPath(connectionPath string) (string, error) {
	/* examples of connection_path:
	   /infra/distributed-gateway-connections/gateway-101
	   /infra/gateway-connections/tenant-1
	*/
	parts := strings.Split(connectionPath, "/")
	if len(parts) != 4 || parts[1] != "infra" {
		return "", fmt.Errorf("unexpected connectionPath %s", connectionPath)
	}
	return parts[2], nil
}

func (s *VPCService) ValidateGatewayConnectionStatus(nc *common.VPCNetworkConfigInfo) (bool, string, error) {
	var connectionPaths []string // i.e. gateway connection paths
	var profiles []model.VpcConnectivityProfile
	var cursor *string
	pageSize := int64(1000)
	markedForDelete := false
	res, err := s.NSXClient.VPCConnectivityProfilesClient.List(nc.Org, nc.NSXProject, cursor, &markedForDelete, nil, &pageSize, nil, nil)
	err = nsxutil.TransNSXApiError(err)
	if err != nil {
		return false, "", err
	}
	profiles = append(profiles, res.Results...)
	for _, profile := range profiles {
		transitGatewayPath := *profile.TransitGatewayPath
		parts := strings.Split(transitGatewayPath, "/")
		transitGatewayId := parts[len(parts)-1]
		res, err := s.NSXClient.TransitGatewayAttachmentClient.List(nc.Org, nc.NSXProject, transitGatewayId, nil, &markedForDelete, nil, nil, nil, nil)
		err = nsxutil.TransNSXApiError(err)
		if err != nil {
			return false, "", err
		}
		for _, attachment := range res.Results {
			connectionPaths = append(connectionPaths, *attachment.ConnectionPath)
		}
	}
	// Case 1: there's no gateway connection paths.
	if len(connectionPaths) == 0 {
		return false, common.ReasonGatewayConnectionNotSet, nil
	}

	// Case 2: detected distributed gateway connection which is not supported.
	for _, connectionPath := range connectionPaths {
		gatewayConnectionType, err := s.GetGatewayConnectionTypeFromConnectionPath(connectionPath)
		if err != nil {
			return false, "", err
		}
		if gatewayConnectionType != "gateway-connections" {
			return false, common.ReasonDistributedGatewayConnectionNotSupported, nil
		}
	}
	return true, "", nil
}

func (s *VPCService) Cleanup(ctx context.Context) error {
	vpcs := s.ListVPC()
	log.Info("cleaning up vpcs", "Count", len(vpcs))
	for _, vpc := range vpcs {
		select {
		case <-ctx.Done():
			return errors.Join(nsxutil.TimeoutFailed, ctx.Err())
		default:
			// first clean avi subnet ports, or else vpc delete will fail
			if err := CleanAviSubnetPorts(ctx, s.NSXClient.Cluster, *vpc.Path); err != nil {
				return err
			}

			if err := s.DeleteVPC(*vpc.Path); err != nil {
				return err
			}
		}
	}

	// Delete NCP created resources (share/sharedResources/cert/LBAppProfile/LBPersistentProfile
	sharedResources := s.ListSharedResource()
	log.Info("cleaning up sharedResources", "Count", len(sharedResources))
	for _, sharedResource := range sharedResources {
		select {
		case <-ctx.Done():
			return errors.Join(nsxutil.TimeoutFailed, ctx.Err())
		default:
			parentPath := strings.Split(*sharedResource.ParentPath, "/")
			shareId := parentPath[len(parentPath)-1]
			if err := s.DeleteSharedResource(shareId, *sharedResource.Id); err != nil {
				return err
			}
		}
	}
	shares := s.ListShare()
	log.Info("cleaning up shares", "Count", len(shares))
	for _, share := range shares {
		select {
		case <-ctx.Done():
			return errors.Join(nsxutil.TimeoutFailed, ctx.Err())
		default:
			if err := s.DeleteShare(*share.Id); err != nil {
				return err
			}
		}
	}

	certs := s.ListCert()
	log.Info("cleaning up certificates", "Count", len(certs))
	for _, cert := range certs {
		select {
		case <-ctx.Done():
			return errors.Join(nsxutil.TimeoutFailed, ctx.Err())
		default:
			if err := s.DeleteCert(*cert.Id); err != nil {
				return err
			}
		}
	}

	lbAppProfiles := s.ListLBAppProfile()
	log.Info("cleaning up lbAppProfiles", "Count", len(lbAppProfiles))
	for _, lbAppProfile := range lbAppProfiles {
		select {
		case <-ctx.Done():
			return errors.Join(nsxutil.TimeoutFailed, ctx.Err())
		default:
			if err := s.DeleteLBAppProfile(*lbAppProfile.Id); err != nil {
				return err
			}
		}
	}

	lbPersistenceProfiles := s.ListLBPersistenceProfile()
	log.Info("cleaning up lbPersistenceProfiles", "Count", len(lbPersistenceProfiles))
	for _, lbPersistenceProfile := range lbPersistenceProfiles {
		select {
		case <-ctx.Done():
			return errors.Join(nsxutil.TimeoutFailed, ctx.Err())
		default:
			if err := s.DeleteLBPersistenceProfile(*lbPersistenceProfile.Id); err != nil {
				return err
			}
		}
	}

	lbMonitorProfiles := s.ListLBMonitorProfile()
	log.Info("cleaning up lbMonitorProfiles", "Count", len(lbMonitorProfiles))
	for _, lbMonitorProfile := range lbMonitorProfiles {
		select {
		case <-ctx.Done():
			return errors.Join(nsxutil.TimeoutFailed, ctx.Err())
		default:
			if err := s.DeleteLBMonitorProfile(*lbMonitorProfile.Id); err != nil {
				return err
			}
		}
	}

	// Clean vs/lb pool created for pre-created vpc
	lbVirtualServers := s.ListLBVirtualServer()
	log.Info("cleaning up lbVirtualServers", "Count", len(lbVirtualServers))
	for _, lbVirtualServer := range lbVirtualServers {
		select {
		case <-ctx.Done():
			return errors.Join(nsxutil.TimeoutFailed, ctx.Err())
		default:
			if err := s.DeleteLBVirtualServer(*lbVirtualServer.Path); err != nil {
				return err
			}
		}
	}

	lbPools := s.ListLBPool()
	log.Info("cleaning up lbPools", "Count", len(lbPools))
	for _, lbPool := range lbPools {
		select {
		case <-ctx.Done():
			return errors.Join(nsxutil.TimeoutFailed, ctx.Err())
		default:
			if err := s.DeleteLBPool(*lbPool.Path); err != nil {
				return err
			}
		}
	}
	// We don't clean client_ssl_profile as client_ssl_profile is not created by ncp or nsx-operator
	return nil
}

func (s *VPCService) ListVPCInfo(ns string) []common.VPCResourceInfo {
	var VPCInfoList []common.VPCResourceInfo
	nc := s.GetVPCNetworkConfigByNamespace(ns)
	// Return the pre-created VPC resource info if it is set in VPCNetworkConfiguration.
	if nc != nil && IsPreCreatedVPC(*nc) {
		vpcResourceInfo, err := common.ParseVPCResourcePath(nc.VPCPath)
		if err != nil {
			log.Error(err, "Failed to get vpc info from vpc path", "vpc path", nc.VPCPath)
		} else {
			VPCInfoList = append(VPCInfoList, vpcResourceInfo)
		}
		return VPCInfoList
	}

	// List VPCs from local store.
	vpcs := s.GetVPCsByNamespace(ns) // Transparently call the VPCService.GetVPCsByNamespace method
	for _, v := range vpcs {
		vpcResourceInfo, err := common.ParseVPCResourcePath(*v.Path)
		if err != nil {
			log.Error(err, "Failed to get vpc info from vpc path", "vpc path", *v.Path)
		}
		vpcResourceInfo.PrivateIpv4Blocks = v.PrivateIpv4Blocks
		VPCInfoList = append(VPCInfoList, vpcResourceInfo)
	}
	return VPCInfoList
}

func (s *VPCService) GetDefaultNSXLBSPathByVPC(vpcID string) string {
	vpcLBS := s.LbsStore.GetByKey(vpcID)
	if vpcLBS == nil {
		return ""
	}
	return *vpcLBS.Path
}

func (vpcService *VPCService) EdgeClusterEnabled(nc *common.VPCNetworkConfigInfo) bool {
	isRetryableError := func(err error) bool {
		if err == nil {
			return false
		}
		_, errorType := nsxutil.DumpAPIError(err)
		return errorType != nil && (*errorType == apierrors.ErrorType_SERVICE_UNAVAILABLE || *errorType == apierrors.ErrorType_TIMED_OUT)
	}

	var vpcConnectivityProfile *model.VpcConnectivityProfile
	if err := retry.OnError(retry.DefaultBackoff, isRetryableError, func() error {
		var getErr error
		vpcConnectivityProfile, getErr = vpcService.GetVpcConnectivityProfile(nc, nc.VPCConnectivityProfile)
		if getErr != nil {
			return getErr
		}
		log.V(1).Info("VPC connectivity profile retrieved", "profile", *vpcConnectivityProfile)
		return nil
	}); err != nil {
		log.Error(err, "Failed to retrieve VPC connectivity profile", "profile", nc.VPCConnectivityProfile)
		return false
	}
	return vpcService.IsEnableAutoSNAT(vpcConnectivityProfile)
}

func GetAlbEndpoint(cluster *nsx.Cluster) error {
	_, err := cluster.HttpGet(albEndpointPath)
	return err
}

func (vpcService *VPCService) IsEnableAutoSNAT(vpcConnectivityProfile *model.VpcConnectivityProfile) bool {
	if vpcConnectivityProfile.ServiceGateway == nil || vpcConnectivityProfile.ServiceGateway.Enable == nil {
		return false
	}
	if *vpcConnectivityProfile.ServiceGateway.Enable {
		if vpcConnectivityProfile.ServiceGateway.NatConfig == nil || vpcConnectivityProfile.ServiceGateway.NatConfig.EnableDefaultSnat == nil {
			return false
		}
		return *vpcConnectivityProfile.ServiceGateway.NatConfig.EnableDefaultSnat
	}
	return false
}

func (vpcService *VPCService) GetLBProvider() LBProvider {
	lbProviderMutex.Lock()
	defer lbProviderMutex.Unlock()
	if globalLbProvider != NoneLB {
		log.V(1).Info("lb provider", "current provider", globalLbProvider)
		return globalLbProvider
	}

	ncName := common.SystemVPCNetworkConfigurationName
	netConfig, found := vpcService.GetVPCNetworkConfig(ncName)
	if !found {
		log.Info("get lb provider", "No system network config found", ncName)
		return NoneLB
	}
	nc := &netConfig

	edgeEnable := vpcService.EdgeClusterEnabled(nc)
	globalLbProvider = vpcService.getLBProvider(edgeEnable)
	log.Info("lb provider", "provider", globalLbProvider)
	return globalLbProvider
}

func (vpcService *VPCService) getLBProvider(edgeEnable bool) LBProvider {
	// if no Alb endpoint found, return nsx-lb
	// if found, and nsx lbs found, return nsx-lb
	// else return avi
	log.Info("checking lb provider")
	if vpcService.Service.NSXConfig.UseAVILoadBalancer {
		albEndpointFound := false
		if err := retry.OnError(retry.DefaultBackoff, func(err error) bool {
			if err == nil {
				return false
			}
			if errors.Is(err, nsxutil.HttpCommonError) {
				return true
			} else {
				return false
			}
		}, func() error {
			return GetAlbEndpoint(vpcService.Service.NSXClient.Cluster)
		}); err == nil {
			albEndpointFound = true
		}
		if albEndpointFound && len(vpcService.LbsStore.List()) == 0 {
			return AVILB
		}
	}
	if edgeEnable {
		return NSXLB
	}
	return NoneLB
}

func (s *VPCService) GetVPCFromNSXByPath(vpcPath string) (*model.Vpc, error) {
	vpcResInfo, err := common.ParseVPCResourcePath(vpcPath)
	if err != nil {
		log.Error(err, "failed to parse VPCResourceInfo from the given VPC path", "VPC", vpcPath)
		return nil, err
	}
	vpc, err := s.NSXClient.VPCClient.Get(vpcResInfo.OrgID, vpcResInfo.ProjectID, vpcResInfo.VPCID)
	err = nsxutil.TransNSXApiError(err)
	if err != nil {
		log.Error(err, "failed to read VPC object from NSX", "VPC", vpcPath)
		return nil, err
	}

	return &vpc, nil
}

func (service *VPCService) GetLBSsFromNSXByVPC(vpcPath string) (string, error) {
	vpcResInfo, err := common.ParseVPCResourcePath(vpcPath)
	if err != nil {
		log.Error(err, "failed to parse VPCResourceInfo from the given VPC path", "VPC", vpcPath)
		return "", err
	}
	includeMarkForDeleted := false
	lbs, err := service.NSXClient.VPCLBSClient.List(vpcResInfo.OrgID, vpcResInfo.ProjectID, vpcResInfo.VPCID, nil, &includeMarkForDeleted, nil, nil, nil, nil)
	err = nsxutil.TransNSXApiError(err)
	if err != nil {
		log.Error(err, "failed to read LB services in VPC under from NSX", "VPC", vpcPath)
		return "", err
	}

	if len(lbs.Results) == 0 {
		return "", nil
	}
	lbsPath := *lbs.Results[0].Path
	return lbsPath, nil
}

func IsPreCreatedVPC(nc common.VPCNetworkConfigInfo) bool {
	return nc.VPCPath != ""
}<|MERGE_RESOLUTION|>--- conflicted
+++ resolved
@@ -441,6 +441,7 @@
 	log.Info("successfully deleted NCP created lbMonitorProfile", "lbMonitorProfile", id)
 	return nil
 }
+
 func (s *VPCService) ListLBVirtualServer() []model.LBVirtualServer {
 	store := &ResourceStore{ResourceStore: common.ResourceStore{
 		Indexer:     cache.NewIndexer(keyFunc, cache.Indexers{}),
@@ -503,8 +504,6 @@
 	}
 	return lbPoolsSet
 }
-<<<<<<< HEAD
-=======
 
 func (s *VPCService) DeleteLBPool(path string) error {
 	lbPoolsClient := s.NSXClient.VpcLbPoolsClient
@@ -521,23 +520,7 @@
 	log.Info("successfully deleted NCP created lbPool", "lbPool", path)
 	return nil
 }
->>>>>>> bdd11b7e
-
-func (s *VPCService) DeleteLBPool(path string) error {
-	lbPoolsClient := s.NSXClient.VpcLbPoolsClient
-	boolValue := false
-	paths := strings.Split(path, "/")
-	if len(paths) < 8 {
-		// skip lb pool under infra
-		log.Info("failed to parse lb pool path", "path", path)
-		return nil
-	}
-	if err := lbPoolsClient.Delete(paths[2], paths[4], paths[6], paths[8], &boolValue); err != nil {
-		return err
-	}
-	log.Info("successfully deleted NCP created lbPool", "lbPool", path)
-	return nil
-}
+
 func (s *VPCService) IsSharedVPCNamespaceByNS(ns string) (bool, error) {
 	shared_ns, err := s.getSharedVPCNamespaceFromNS(ns)
 	if err != nil {
