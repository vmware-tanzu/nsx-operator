--- conflicted
+++ resolved
@@ -104,11 +104,6 @@
 
 	NSXServiceAccountFinalizerName   = "nsxserviceaccount.nsx.vmware.com/finalizer"
 	T1SecurityPolicyFinalizerName    = "securitypolicy.nsx.vmware.com/finalizer"
-<<<<<<< HEAD
-	StaticRouteFinalizerName         = "staticroute.crd.nsx.vmware.com/finalizer"
-=======
-	NetworkInfoFinalizerName         = "networkinfo.crd.nsx.vmware.com/finalizer"
->>>>>>> 704a151a
 	IPPoolFinalizerName              = "ippool.crd.nsx.vmware.com/finalizer"
 	IPAddressAllocationFinalizerName = "ipaddressallocation.crd.nsx.vmware.com/finalizer"
 
