package common

import (
	"github.com/vmware/vsphere-automation-sdk-go/runtime/data"
	"github.com/vmware/vsphere-automation-sdk-go/runtime/data/serializers/cleanjson"

	"github.com/vmware-tanzu/nsx-operator/pkg/logger"
)

var log = logger.Log

type Comparable interface {
	Key() string
	Value() data.DataValue
}

func CompareResource(existing Comparable, expected Comparable) (isChanged bool) {
	var dataValueToJSONEncoder = cleanjson.NewDataValueToJsonEncoder()
	s1, _ := dataValueToJSONEncoder.Encode(existing.Value())
	s2, _ := dataValueToJSONEncoder.Encode(expected.Value())
	if s1 != s2 {
		return true
	}
	return false
}

func CompareResources(existing []Comparable, expected []Comparable) (changed []Comparable, stale []Comparable) {
	stale = make([]Comparable, 0)
	changed = make([]Comparable, 0)

	expectedMap := make(map[string]Comparable)
	for _, expected_item := range expected {
		expectedMap[expected_item.Key()] = expected_item
	}
	existingMap := make(map[string]Comparable)
	for _, existed_item := range existing {
		existingMap[existed_item.Key()] = existed_item
	}

	for key, expected_item := range expectedMap {
		if existed_item, ok := existingMap[key]; ok {
			if isChanged := CompareResource(existed_item, expected_item); !isChanged {
				continue
			} else {
<<<<<<< HEAD
				log.V(1).Info("resource changed", "existing", e2, "expected", e)
=======
				log.V(1).Info("resource changed", "existing", existed_item, "expected", expected_item)
>>>>>>> 9f5c0890
			}
		}
		changed = append(changed, expected_item)
	}
	for key, existed_item := range existingMap {
		if _, ok := expectedMap[key]; !ok {
<<<<<<< HEAD
			log.V(1).Info("resource stale", "existing", e)
			stale = append(stale, e)
=======
			log.V(1).Info("resource stale", "existing", existed_item)
			stale = append(stale, existed_item)
>>>>>>> 9f5c0890
		}
	}
	log.V(1).Info("resources differ", "stale", stale, "changed", changed)
	return changed, stale
}<|MERGE_RESOLUTION|>--- conflicted
+++ resolved
@@ -42,24 +42,15 @@
 			if isChanged := CompareResource(existed_item, expected_item); !isChanged {
 				continue
 			} else {
-<<<<<<< HEAD
-				log.V(1).Info("resource changed", "existing", e2, "expected", e)
-=======
 				log.V(1).Info("resource changed", "existing", existed_item, "expected", expected_item)
->>>>>>> 9f5c0890
 			}
 		}
 		changed = append(changed, expected_item)
 	}
 	for key, existed_item := range existingMap {
 		if _, ok := expectedMap[key]; !ok {
-<<<<<<< HEAD
-			log.V(1).Info("resource stale", "existing", e)
-			stale = append(stale, e)
-=======
 			log.V(1).Info("resource stale", "existing", existed_item)
 			stale = append(stale, existed_item)
->>>>>>> 9f5c0890
 		}
 	}
 	log.V(1).Info("resources differ", "stale", stale, "changed", changed)
