package mediator

import (
	"regexp"

	"github.com/vmware-tanzu/nsx-operator/pkg/logger"
	"github.com/vmware-tanzu/nsx-operator/pkg/nsx/services/common"
	"github.com/vmware-tanzu/nsx-operator/pkg/nsx/services/securitypolicy"
	"github.com/vmware-tanzu/nsx-operator/pkg/nsx/services/vpc"
)

var (
<<<<<<< HEAD
	log                    = logger.Log
=======
	log   = logger.Log
>>>>>>> 1efd7e66
	reExp = regexp.MustCompile(`/orgs/([^/]+)/projects/([^/]+)/vpcs/([^/]+)`)
)

// ServiceMediator We use mediator pattern to wrap all the services,
// embed all the services in ServiceMediator, so that we can mediate all the methods of all the services
// transparently to the caller, for example, in other packages, we can use ServiceMediator.GetVPCsByNamespace directly.
// In startCRDController function, we register the CRDService to the ServiceMediator, since only one controller writes to
// its own store and other controllers read from the store, so we don't need lock here.
type ServiceMediator struct {
	*securitypolicy.SecurityPolicyService
	*vpc.VPCService
}

// GetOrgProjectVPC is a common method, extracting the org and project string from vpc path of the VPC model.
// VPC path looks like "/orgs/default/projects/project-1/vpcs/vpc-1",
// Since other modules only know namespace, this is the only entry point to get org and project.
// Currently, we only support one vpc per namespace, but we may support multiple vpcs per namespace in the future,
// so we return a slice of OrgProject.
func (serviceMediator *ServiceMediator) GetOrgProjectVPC(ns string) []common.OrgProjectVPC {
	var orgProjectVPC []common.OrgProjectVPC
	vpcs := serviceMediator.GetVPCsByNamespace(ns) // Transparently call the VPCService.GetVPCsByNamespace method
	for _, v := range vpcs {
		matches := reExp.FindStringSubmatch(*v.Path)
		if len(matches) == 4 {
			org := matches[1]
			project := matches[2]
			vpc_ := matches[3]
			orgProjectVPC = append(orgProjectVPC, common.OrgProjectVPC{OrgID: org, ProjectID: project, VPCID: vpc_})
		} else {
			log.Error(nil, "Failed to get org and project from vpc path", "vpc path", *v.Path)
		}
	}
	return orgProjectVPC
}<|MERGE_RESOLUTION|>--- conflicted
+++ resolved
@@ -10,11 +10,7 @@
 )
 
 var (
-<<<<<<< HEAD
-	log                    = logger.Log
-=======
 	log   = logger.Log
->>>>>>> 1efd7e66
 	reExp = regexp.MustCompile(`/orgs/([^/]+)/projects/([^/]+)/vpcs/([^/]+)`)
 )
 
