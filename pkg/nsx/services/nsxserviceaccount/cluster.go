--- conflicted
+++ resolved
@@ -440,10 +440,6 @@
 	ccp := ccpObj.(*model.ClusterControlPlane)
 	ccp.Certificate = &cert
 	if ccp2, err := s.NSXClient.ClusterControlPlanesClient.Update(siteId, enforcementpointId, normalizedClusterName, *ccp); err != nil {
-<<<<<<< HEAD
-=======
-		err = nsxutil.NSXApiError(err)
->>>>>>> 0784c079
 		return err
 	} else {
 		ccp = &ccp2
