/* Copyright © 2021 VMware, Inc. All Rights Reserved.
   SPDX-License-Identifier: Apache-2.0 */

package nsx

import (
	"errors"
	"net/http"
	"strings"

	"github.com/sirupsen/logrus"
	vspherelog "github.com/vmware/vsphere-automation-sdk-go/runtime/log"
	"github.com/vmware/vsphere-automation-sdk-go/runtime/protocol/client"
	nsx_policy "github.com/vmware/vsphere-automation-sdk-go/services/nsxt"
	mpsearch "github.com/vmware/vsphere-automation-sdk-go/services/nsxt-mp/nsx/search"
	"github.com/vmware/vsphere-automation-sdk-go/services/nsxt-mp/nsx/trust_management"
	"github.com/vmware/vsphere-automation-sdk-go/services/nsxt-mp/nsx/trust_management/principal_identities"
	"github.com/vmware/vsphere-automation-sdk-go/services/nsxt/infra"
	"github.com/vmware/vsphere-automation-sdk-go/services/nsxt/infra/domains"
	"github.com/vmware/vsphere-automation-sdk-go/services/nsxt/infra/domains/security_policies"
	"github.com/vmware/vsphere-automation-sdk-go/services/nsxt/infra/ip_pools"
	"github.com/vmware/vsphere-automation-sdk-go/services/nsxt/infra/sites/enforcement_points"
	"github.com/vmware/vsphere-automation-sdk-go/services/nsxt/orgs/projects"
	"github.com/vmware/vsphere-automation-sdk-go/services/nsxt/orgs/projects/infra/realized_state"
	"github.com/vmware/vsphere-automation-sdk-go/services/nsxt/orgs/projects/vpcs/subnets"
	"github.com/vmware/vsphere-automation-sdk-go/services/nsxt/orgs/projects/vpcs/subnets/ports"
	"github.com/vmware/vsphere-automation-sdk-go/services/nsxt/orgs/projects/vpcs"
	"github.com/vmware/vsphere-automation-sdk-go/services/nsxt/search"

	"github.com/vmware-tanzu/nsx-operator/pkg/config"
	"github.com/vmware-tanzu/nsx-operator/pkg/nsx/ratelimiter"
)

const (
	SecurityPolicy = iota
	ServiceAccount
	StaticRoute
	AllFeatures
)

var (
	FeaturesName = [AllFeatures]string{"SECURITY_POLICY", "NSX_SERVICE_ACCOUNT", "STATIC_ROUTE"}
)

type Client struct {
<<<<<<< HEAD
	NsxConfig          *config.NSXOperatorConfig
	RestConnector      *client.RestConnector
	QueryClient        search.QueryClient
	GroupClient        domains.GroupsClient
	SecurityClient     domains.SecurityPoliciesClient
	RuleClient         security_policies.RulesClient
	InfraClient        nsx_policy.InfraClient
	ProjectInfraClient projects.InfraClient
	NSXChecker         NSXHealthChecker
	NSXVerChecker      NSXVersionChecker

	ClusterControlPlanesClient enforcement_points.ClusterControlPlanesClient
=======
	NsxConfig     *config.NSXOperatorConfig
	RestConnector *client.RestConnector

	QueryClient                search.QueryClient
	GroupClient                domains.GroupsClient
	SecurityClient             domains.SecurityPoliciesClient
	RuleClient                 security_policies.RulesClient
	InfraClient                nsx_policy.InfraClient
	StaticRouteClient          vpcs.StaticRoutesClient
	ClusterControlPlanesClient enforcement_points.ClusterControlPlanesClient
	SubnetStatusClient         subnets.StatusClient
	RealizedEntitiesClient     realized_state.RealizedEntitiesClient
>>>>>>> f675a12a

	MPQueryClient             mpsearch.QueryClient
	CertificatesClient        trust_management.CertificatesClient
	PrincipalIdentitiesClient trust_management.PrincipalIdentitiesClient
	WithCertificateClient     principal_identities.WithCertificateClient

<<<<<<< HEAD
	IPPoolClient           infra.IpPoolsClient
	IPSubnetClient         ip_pools.IpSubnetsClient
	RealizedEntitiesClient realized_state.RealizedEntitiesClient
=======
	PortClient      subnets.PortsClient
	PortStateClient ports.StateClient

	NSXChecker    NSXHealthChecker
	NSXVerChecker NSXVersionChecker
>>>>>>> f675a12a
}

var (
	nsx320Version = [3]int64{3, 2, 0}
	nsx401Version = [3]int64{4, 0, 1}
	nsx410Version = [3]int64{4, 1, 0}
)

type NSXHealthChecker struct {
	cluster *Cluster
}

type NSXVersionChecker struct {
	cluster          *Cluster
	featureSupported [AllFeatures]bool
}

func (ck *NSXHealthChecker) CheckNSXHealth(req *http.Request) error {
	health := ck.cluster.Health()
	if GREEN == health || ORANGE == health {
		return nil
	} else {
		log.V(1).Info("NSX cluster status is down: ", " Current status: ", health)
		return errors.New("NSX Current Status is down")
	}
}

func restConnector(c *Cluster) *client.RestConnector {
	connector, _ := c.NewRestConnector()
	return connector
}

func GetClient(cf *config.NSXOperatorConfig) *Client {
	// Set log level for vsphere-automation-sdk-go
	logger := logrus.New()
	vspherelog.SetLogger(logger)
	c := NewConfig(strings.Join(cf.NsxApiManagers, ","), cf.NsxApiUser, cf.NsxApiPassword, "", 10, 3, 20, 20, true, true, true, ratelimiter.AIMD, cf.GetTokenProvider(), nil, cf.Thumbprint)
	cluster, _ := NewCluster(c)

	queryClient := search.NewQueryClient(restConnector(cluster))
	groupClient := domains.NewGroupsClient(restConnector(cluster))
	securityClient := domains.NewSecurityPoliciesClient(restConnector(cluster))
	ruleClient := security_policies.NewRulesClient(restConnector(cluster))
	infraClient := nsx_policy.NewInfraClient(restConnector(cluster))

	staticRouteClient := vpcs.NewStaticRoutesClient(restConnector(cluster))

	clusterControlPlanesClient := enforcement_points.NewClusterControlPlanesClient(restConnector(cluster))
	realizedEntitiesClient := realized_state.NewRealizedEntitiesClient(restConnector(cluster))

	mpQueryClient := mpsearch.NewQueryClient(restConnector(cluster))
	certificatesClient := trust_management.NewCertificatesClient(restConnector(cluster))
	principalIdentitiesClient := trust_management.NewPrincipalIdentitiesClient(restConnector(cluster))
	withCertificateClient := principal_identities.NewWithCertificateClient(restConnector(cluster))

<<<<<<< HEAD
	projectInfraClient := projects.NewInfraClient(restConnector(cluster))
	ipPoolClient := infra.NewIpPoolsClient(restConnector(cluster))
	ipSubnetClient := ip_pools.NewIpSubnetsClient(restConnector(cluster))
=======
	portClient := subnets.NewPortsClient(restConnector(cluster))
	portStateClient := ports.NewStateClient(restConnector(cluster))
	subnetStatusClient := subnets.NewStatusClient(restConnector(cluster))

>>>>>>> f675a12a
	nsxChecker := &NSXHealthChecker{
		cluster: cluster,
	}
	nsxVersionChecker := &NSXVersionChecker{
		cluster:          cluster,
		featureSupported: [AllFeatures]bool{},
	}

	nsxClient := &Client{
		NsxConfig:                  cf,
		RestConnector:              restConnector(cluster),
		QueryClient:                queryClient,
		GroupClient:                groupClient,
		SecurityClient:             securityClient,
		RuleClient:                 ruleClient,
		InfraClient:                infraClient,
		StaticRouteClient:          staticRouteClient,
		ClusterControlPlanesClient: clusterControlPlanesClient,

		MPQueryClient:             mpQueryClient,
		CertificatesClient:        certificatesClient,
		PrincipalIdentitiesClient: principalIdentitiesClient,
		WithCertificateClient:     withCertificateClient,

<<<<<<< HEAD
		NSXChecker:             *nsxChecker,
		NSXVerChecker:          *nsxVersionChecker,
		ProjectInfraClient:     projectInfraClient,
		IPPoolClient:           ipPoolClient,
		IPSubnetClient:         ipSubnetClient,
		RealizedEntitiesClient: realizedEntitiesClient,
=======
		PortClient:         portClient,
		PortStateClient:    portStateClient,
		SubnetStatusClient: subnetStatusClient,

		NSXChecker:    *nsxChecker,
		NSXVerChecker: *nsxVersionChecker,
>>>>>>> f675a12a
	}
	// NSX version check will be restarted during SecurityPolicy reconcile
	// So, it's unnecessary to exit even if failed in the first time
	if !nsxClient.NSXCheckVersionForSecurityPolicy() {
		err := errors.New("SecurityPolicy feature support check failed")
		log.Error(err, "initial NSX version check for SecurityPolicy got error")
	}
	if !nsxClient.NSXCheckVersionForNSXServiceAccount() {
		err := errors.New("NSXServiceAccount feature support check failed")
		log.Error(err, "initial NSX version check for NSXServiceAccount got error")
	}

	return nsxClient
}

func (client *Client) NSXCheckVersionForSecurityPolicy() bool {
	return client.NSXCheckVersion(SecurityPolicy, nsx320Version)
}

func (client *Client) NSXCheckVersionForNSXServiceAccount() bool {
	return client.NSXCheckVersion(ServiceAccount, nsx401Version)
}

func (client *Client) NSXCheckVersionForStaticRoute() bool {
	//return false
	return client.NSXCheckVersion(StaticRoute, nsx410Version)
}

func (client *Client) NSXCheckVersion(feature int, version [3]int64) bool {
	if client.NSXVerChecker.featureSupported[feature] {
		return true
	}

	nsxVersion, err := client.NSXVerChecker.cluster.GetVersion()
	if err != nil {
		log.Error(err, "get version error")
		return false
	}
	err = nsxVersion.Validate()
	if err != nil {
		log.Error(err, "validate version error")
		return false
	}

	if !nsxVersion.featureSupported(feature) {
		err = errors.New("NSX version check failed")
		log.Error(err, FeaturesName[feature]+"feature is not supported", "current version", nsxVersion.NodeVersion, "required version", nsx410Version)
		return false
	}
	client.NSXVerChecker.featureSupported[feature] = true
	return true
}<|MERGE_RESOLUTION|>--- conflicted
+++ resolved
@@ -22,9 +22,9 @@
 	"github.com/vmware/vsphere-automation-sdk-go/services/nsxt/infra/sites/enforcement_points"
 	"github.com/vmware/vsphere-automation-sdk-go/services/nsxt/orgs/projects"
 	"github.com/vmware/vsphere-automation-sdk-go/services/nsxt/orgs/projects/infra/realized_state"
+	"github.com/vmware/vsphere-automation-sdk-go/services/nsxt/orgs/projects/vpcs"
 	"github.com/vmware/vsphere-automation-sdk-go/services/nsxt/orgs/projects/vpcs/subnets"
 	"github.com/vmware/vsphere-automation-sdk-go/services/nsxt/orgs/projects/vpcs/subnets/ports"
-	"github.com/vmware/vsphere-automation-sdk-go/services/nsxt/orgs/projects/vpcs"
 	"github.com/vmware/vsphere-automation-sdk-go/services/nsxt/search"
 
 	"github.com/vmware-tanzu/nsx-operator/pkg/config"
@@ -43,23 +43,8 @@
 )
 
 type Client struct {
-<<<<<<< HEAD
-	NsxConfig          *config.NSXOperatorConfig
-	RestConnector      *client.RestConnector
-	QueryClient        search.QueryClient
-	GroupClient        domains.GroupsClient
-	SecurityClient     domains.SecurityPoliciesClient
-	RuleClient         security_policies.RulesClient
-	InfraClient        nsx_policy.InfraClient
-	ProjectInfraClient projects.InfraClient
-	NSXChecker         NSXHealthChecker
-	NSXVerChecker      NSXVersionChecker
-
-	ClusterControlPlanesClient enforcement_points.ClusterControlPlanesClient
-=======
-	NsxConfig     *config.NSXOperatorConfig
-	RestConnector *client.RestConnector
-
+	NsxConfig                  *config.NSXOperatorConfig
+	RestConnector              *client.RestConnector
 	QueryClient                search.QueryClient
 	GroupClient                domains.GroupsClient
 	SecurityClient             domains.SecurityPoliciesClient
@@ -69,24 +54,19 @@
 	ClusterControlPlanesClient enforcement_points.ClusterControlPlanesClient
 	SubnetStatusClient         subnets.StatusClient
 	RealizedEntitiesClient     realized_state.RealizedEntitiesClient
->>>>>>> f675a12a
+	ProjectInfraClient         projects.InfraClient
+	NSXChecker                 NSXHealthChecker
+	NSXVerChecker              NSXVersionChecker
 
 	MPQueryClient             mpsearch.QueryClient
 	CertificatesClient        trust_management.CertificatesClient
 	PrincipalIdentitiesClient trust_management.PrincipalIdentitiesClient
 	WithCertificateClient     principal_identities.WithCertificateClient
 
-<<<<<<< HEAD
-	IPPoolClient           infra.IpPoolsClient
-	IPSubnetClient         ip_pools.IpSubnetsClient
-	RealizedEntitiesClient realized_state.RealizedEntitiesClient
-=======
+	IPPoolClient    infra.IpPoolsClient
+	IPSubnetClient  ip_pools.IpSubnetsClient
 	PortClient      subnets.PortsClient
 	PortStateClient ports.StateClient
-
-	NSXChecker    NSXHealthChecker
-	NSXVerChecker NSXVersionChecker
->>>>>>> f675a12a
 }
 
 var (
@@ -142,16 +122,13 @@
 	principalIdentitiesClient := trust_management.NewPrincipalIdentitiesClient(restConnector(cluster))
 	withCertificateClient := principal_identities.NewWithCertificateClient(restConnector(cluster))
 
-<<<<<<< HEAD
 	projectInfraClient := projects.NewInfraClient(restConnector(cluster))
 	ipPoolClient := infra.NewIpPoolsClient(restConnector(cluster))
 	ipSubnetClient := ip_pools.NewIpSubnetsClient(restConnector(cluster))
-=======
 	portClient := subnets.NewPortsClient(restConnector(cluster))
 	portStateClient := ports.NewStateClient(restConnector(cluster))
 	subnetStatusClient := subnets.NewStatusClient(restConnector(cluster))
 
->>>>>>> f675a12a
 	nsxChecker := &NSXHealthChecker{
 		cluster: cluster,
 	}
@@ -176,21 +153,15 @@
 		PrincipalIdentitiesClient: principalIdentitiesClient,
 		WithCertificateClient:     withCertificateClient,
 
-<<<<<<< HEAD
 		NSXChecker:             *nsxChecker,
 		NSXVerChecker:          *nsxVersionChecker,
 		ProjectInfraClient:     projectInfraClient,
 		IPPoolClient:           ipPoolClient,
 		IPSubnetClient:         ipSubnetClient,
 		RealizedEntitiesClient: realizedEntitiesClient,
-=======
-		PortClient:         portClient,
-		PortStateClient:    portStateClient,
-		SubnetStatusClient: subnetStatusClient,
-
-		NSXChecker:    *nsxChecker,
-		NSXVerChecker: *nsxVersionChecker,
->>>>>>> f675a12a
+		PortClient:             portClient,
+		PortStateClient:        portStateClient,
+		SubnetStatusClient:     subnetStatusClient,
 	}
 	// NSX version check will be restarted during SecurityPolicy reconcile
 	// So, it's unnecessary to exit even if failed in the first time
